### A Pluto.jl notebook ###
# v0.18.4

using Markdown
using InteractiveUtils

# This Pluto notebook uses @bind for interactivity. When running this notebook outside of Pluto, the following 'mock version' of @bind gives bound variables a default value (instead of an error).
macro bind(def, element)
    quote
        local iv = try Base.loaded_modules[Base.PkgId(Base.UUID("6e696c72-6542-2067-7265-42206c756150"), "AbstractPlutoDingetjes")].Bonds.initial_value catch; b -> missing; end
        local el = $(esc(element))
        global $(esc(def)) = Core.applicable(Base.get, el) ? Base.get(el) : iv(el)
        el
    end
end

# ╔═╡ ef43aef6-80ec-4976-91e6-84a74d29a83e
begin
    using PlutoUI,
        Random,
        StatsPlots,
        LinearAlgebra,
		Flux,
        Turing,
        LaTeXStrings,
        DataFrames,
        Optim,
        LogExpFunctions
    using Turing: Flat
    using Symbolics: Sym, @variables, simplify, expand
    using Latexify
end

# ╔═╡ bdd7422f-e733-4d2f-851b-be7b355b5088
html"<button onclick='present()'>Presentation Mode</button><br>"

# ╔═╡ 2c05ac8e-7e0b-4d28-ad45-24e9c21aa882
md"""
# Supervised learning: One step at a time

In this notebook, we slowly introduce supervised learning, along with basic machine learning concepts we encounter on the way.
"""

# ╔═╡ 31b1a0e4-216f-4c90-b16e-f542000c8aee
md"""
It's useful to explore our data by plotting.
"""

# ╔═╡ 8eb34f0c-166b-4973-bdea-2ae64e3d34aa
w0_slider = @bind w0 Slider(-5:0.001:5; default=0.3, show_value=true);

# ╔═╡ 0b719897-4515-46c3-830a-eaec4d1666a2
md"""
Now drag the slider until you've minimized the error.

``w_0 = `` $w0_slider
"""

# ╔═╡ 21a16ac9-f83e-46e8-81a2-09f79aa17eae
md"""
Note: for this model, this particular error function is proportional to the sample variance of ``y``, so the value of ``w_0`` that minimizes the error (i.e. variance) is the sample mean of ``y``!
"""

# ╔═╡ 670bb91c-5b84-4e93-8288-90734f92b4f2
w1_slider = @bind w1 Slider(-10:0.01:10; default=-3, show_value=true);

# ╔═╡ 604d54f0-d815-451f-8abf-e444a7834a66
w0_slider2 = @bind w0_2 Slider(-5:0.001:5; default=0.3, show_value=true);

# ╔═╡ b657b5fe-af35-46e9-93c7-f897e7b22ddc
md"""
Because we have two weights, we can plot the combination of weights on a 2D grid with a readout of the loss and just move the values around until the loss is minimized:

``w_0 =`` $w0_slider2 ``\quad`` ``w_1 =`` $w1_slider
"""

# ╔═╡ 050548ce-a62e-43e7-bb6a-e96a2f874f55
f_hat_line(x) = w0_2 + w1 * x

# ╔═╡ 67486053-5971-406b-8680-0d80803d797a
line_trace_manual = [
    [0.3, -3],
    [2.704, -3],
    [2.704, -1.94],
    [2.243, -1.94],
    [2.243, -0.93],
    [1.577, -0.93],
    [1.577, -0.16],
    [1.266, -0.16],
    [1.266, 0.27],
    [1.101, 0.27],
    [1.101, 0.5],
    [0.96, 0.5],
]

# ╔═╡ d1cd6a46-dc5b-4188-a891-703b50bce186
let
    p = plot(; size=(550, 500))
    plot!(p, first.(line_trace_manual), last.(line_trace_manual); color=:blue, label="")
    scatter!(
        p,
        Base.vect.(line_trace_manual[begin])...;
        color=:black,
        marker=:rtriangle,
        ms=6,
        label="",
    )
    plot!(
        p;
        xlims=(-2.1, 4.1),
        ylims=(-3.1, 2.1),
        aspect_ratio=1,
        xlabel=L"w_0",
        ylabel=L"w_1",
    )
end

# ╔═╡ dea5bba1-54a6-45a3-b155-de295aecd307
Base.vect.(line_trace_manual[1])

# ╔═╡ 7f9e91b8-ee23-4d73-bfe5-c58a29b77abe
md"""
### Making the computer learn step-by-step

There are two problems with how we have been fitting parameters so far.
First, it's manual.
This won't scale to more than a few parameters.
Second, coordinate descent fits 1 parameter at a time, when ideally we would fit all at the same time.
How can we automate the computer doing this for us?
"""

# ╔═╡ 223cefe4-1ead-4325-af32-2d59504e466b
show_contour_input = @bind show_contour CheckBox(; default=false)

# ╔═╡ 2eb005a3-f5b2-4216-b56f-e25157b8c33c
md"""
Let's overlay a computer-generated trajectory on our manual one.
Can you tell what the computer is doing?
What about if you view the contour of the loss function?

Show loss contour: $show_contour_input
"""

# ╔═╡ 876fa74c-9c30-4f0b-9a5b-82bb6597cd47
g = [one, identity, sin, exp]

# ╔═╡ 06e8320c-ddd9-4d13-bca3-10fb5c3fb7ad
md"""
This approach of manually selecting features works well when:
1. we already can guess quite a lot about the function without looking at the data
2. The function is simple enough that a very small number of features can be linearly combined to approximate it
3. the data is small and simple enough that we can plot it and guess what features might be useful.

Often in machine learning applications, we're not so lucky, so we need generic approaches to construct useful features.
"""

# ╔═╡ 1f1e9c9b-e5fa-41b1-852f-cadad703ee4b
md"""
### Choosing the right model

We see that for low ``n``, we don't fit the data very well, but by ``n=3`` we get quite a good fit.
By the time we reach ``n=9``, the model is so flexible, it's able to perfectly hit every data point, so that the loss is 0.
As we increase ``n``, additional weights take on very large values, even though they cannot fit the data any better.

Question: which model is best?
"""

# ╔═╡ 6fb68c61-1ef0-4efc-bcbc-dd9d219c3ebb
md"""
## Regularization

It may seem a little strange that adding more weights can make the model worse, since the simpler model is contained within the more compplex one.
One way to understand this is to look at the fitted values of the weights as we add more terms.
"""

# ╔═╡ c50f50f4-84a3-4a81-bacc-b8ce99d6b257
md"""
Watch what happens as we increase the number of data points.
We can increase the number of degrees of freedom of the model without getting the wild oscillations that we saw when the data was more sparse.
However, this does not mean that our error on the test data continues to decrease.
For 1000 data points, we find that the minimum ``E_\mathrm{RMS}`` is at ``n=5``.
"""

# ╔═╡ a2f40cbe-f46f-44c6-a81f-aae082c27c1a
logλ_input = @bind logλ Slider([-Inf; -20:1:0]; default=-Inf, show_value=true)

# ╔═╡ a2466cba-65ea-41a4-b222-c397614453b2
md"""
Think for a second about the effect of ``\lambda``.
We increase its value because we *a priori* expect the wild oscillations to be unreasonable.
That is, ``\lambda`` is one way to incorporate prior information (i.e. domain expertise or intuition) into our model.

Wouldn't it be nice if there was a principled way to do that?
"""

# ╔═╡ a1671960-9b0b-47f2-8d3a-74d67a122ce0
md"""
Since we're not interested in the ``w`` values themselves but rather the function they parameterize, another way to visualize this uncertainty is by plotting an ensemble of curves.
We can think of each curve as a hypothesis, and the variability in the ensemble reflects the uncertainty we have about which hypothesis is most consistent with all of the information we have used.
"""

# ╔═╡ 2909ff18-e98b-4149-843f-1c4709cfbb37
plot([exp (x -> -exp(x)) tanh]; layout=(2, 2), title=[L"e^x" L"-e^x" L"\tanh(x)"], label="")

# ╔═╡ ed7cb5c1-528a-4356-80dd-b337107eaf1f
md"""
## Regression for classification problems

Suppose some expert looked at our ``y`` values and assigned a label to each depending on whether they were above or below some threshold ``t``.
We can represent the two labels with a single binary variable ``c``, i.e. ``c=1`` when ``y > t`` and ``c = 0`` when ``y \le t``.

Since the ``y`` values are noisy, the labeller may want to assign a less certain probability like ``p(y > t) = \frac{1}{2}`` for points near the threshold and either much higher or lower probabilities for values far from the threshold.
Modeling these probabilities would be a different regression problem.

Alternatively, they could just report back the most probable class ``c``.
In this case, we could interpret the class labels as absolutely confident probabilities, i.e. ``c==1`` could be interpreted as ``p(y > t) = 1``, while ``c=0`` could be interpreted as ``p(y > t) = 0``.
"""

# ╔═╡ 0bbb588b-d2cd-4956-bc78-4560058605ed
thresh_input = @bind thresh Slider(-4:0.01:4; default=0, show_value=true);

# ╔═╡ 1e12834c-4b29-41db-ab1f-d93db62c8341
md"``t = ``$thresh_input"

# ╔═╡ dfebe8a3-fbe5-4381-bce5-1cd403a7b365
plot(
    [atan tanh logistic x->clamp(x, -1, 1)];
    layout=(2, 2),
    legend=false,
    title=[L"\arctan(z)" L"\tanh(z)" L"\mathrm{logistic}(z)" L"\mathrm{piecewise\ linear}"],
    xlabel=L"z",
    ylabel=L"p(c=1)",
)

<<<<<<< HEAD
# ╔═╡ 7e69ae50-fcbd-4b69-9ad6-13ca451d9982
=======
# ╔═╡ 24b1008e-f038-4d3d-a7f0-43d4488387f4
md"""
See how where there is a clear separation of points from the two classes, the predicted probability sharply transitions from 0 to 1, but where there's more overlap, it more gradually transitions, so that there's a wider region where the probabilities are not close to 0 or 1.
"""

# ╔═╡ 3316bd55-0f83-48d1-8512-f9192953d716
md"""
## A quick $(html"<s>costume</s>") notation change

At some point writing out sums is tedious, and it's more convenient to work with matrix/vector notation.
Let's slightly abuse notation by defining ``\hat{f}(x)`` as ``\hat{f}`` applied elementwise to each data point (row) in ``x``:

```math
\hat{f}(x) = \begin{pmatrix}\hat{f}(x_1) \\ \hat{f}(x_2) \\ \vdots \\ \hat{f}(x_m) \end{pmatrix}
```

Similarly, let's define ``g(x)`` as a function that for each data point (row) of ``x`` computes a row vector with ``n`` entries, each corresponding to a computed feature:

```math
g(x) = \begin{pmatrix}
	g_1(x_1) & g_2(x_1) & \dots & g_n(x_1)\\
	g_1(x_2) & g_2(x_2) & \dots & g_n(x_2)\\
	\vdots & \vdots & \ddots & \vdots \\
	g_1(x_m) & g_2(x_m) & \dots & g_n(x_m)
\end{pmatrix}
```

Then we can write our model as a matrix multiplication:
```math
\hat{f}(x) = g(x) w.
```

This particular notation is convenient as we progress to neural networks.
"""

# ╔═╡ 5505fc32-1e46-4256-831c-d1b94d1e946c
>>>>>>> 607acd68
md"""
## A quick $(html"<s>costume</s>") notation change!

We've been writing our functions as operating on a single data point ``x_i`` at a time with a weighted sum.
A more convenient notation is to operate on the entire dataset ``x`` and replace the sum with a matrix multiplication:

<<<<<<< HEAD
```math
\hat{f}(x; w) = w^\top g(x) = \sum_{j=0}^n w_j g_j(x)
```

Just like ``\hat{f}`` is now data-wise, so is ``g_j``.
In our applications so far, ``w`` has been a vector, but if our output is not 1-dimensional, ``w`` could be a matrix.
Lastly, when we apply a sigmoid ``\sigma`` to an array, we assume it's applied to each individual element:

```math
\sigma(z) = \begin{pmatrix}\sigma(z_1) \\ \sigma(z_2) \\ \vdots \end{pmatrix}
```
=======
We've so far used all of the weights in the middle, but why not apply some weights, then a function, then apply more weights?
In our matrix notation, this might look like

```math
\hat{f}(x) = \sigma(\sigma(x W_1) W_2)
```
"""

# ╔═╡ 94a9846b-ff01-487d-aeac-ddd4ab81610c
md"""
## Neural Networks
"""

# ╔═╡ c10eafe5-e884-4de9-8e88-2bea9e0909b8
md"""

### The Perceptron

The
>>>>>>> 607acd68
"""

# ╔═╡ 7a41c4a4-b83a-4a34-a2c4-764fcd18daa1
Flux.Losses.hinge_loss

# ╔═╡ d2e5bde1-8c65-494f-8944-b16dec6ab193
md"""
### Fitting 1D data with neural networks
"""

# ╔═╡ 24ae3af6-c654-4cf3-b07c-1984e5ec414d
@bind nhidden1 Slider(1:10; show_value=true)

# ╔═╡ ea518070-cc7d-4a33-b9fd-082f7f1aeca1
md"""
### Fitting 2D data with neural networks

Now that we have a generic framework for constructing neural networks, we can do the same thing for arbitrary numbers of features.
For example, when we have two-dimensional data, such as points on a plane, we have two features.

#### The data



#### The perceptron
"""

# ╔═╡ 5b237453-472f-414e-95e0-f44e980ea93a
md"""
# Utilities

This section contains data generation, utility functions and UI elements used in the above notebook.
"""

# ╔═╡ f75ad936-8c06-4e00-92d7-1f86532c0072
TableOfContents()

# ╔═╡ c75744a0-3c3f-4042-a796-6cbd9ec11195
md"""
## UI elements

This section contains UI elements and variables they are bound to.
"""

# ╔═╡ 2cc52188-b262-4f65-b042-ad94d90523d8
npoints_input = @bind npoints NumberField(1:1_000; default=10);

# ╔═╡ f32db22e-d111-4bf5-9989-a698b0d22626
npoints_input

# ╔═╡ 99f04e24-e70f-422b-afae-6438877b99c0
npoints_input

# ╔═╡ 4b98bd17-de33-4648-b737-6b175905b2c7
max_order_input = @bind max_order NumberField(0:100; default=0);

# ╔═╡ b0cdc9d6-738a-4583-b821-052ada846d39
max_order_input

# ╔═╡ 06dee467-1f54-48e1-908d-8e4c9028a748
max_order_input

# ╔═╡ a5733d6d-3025-41dc-b1d9-03174729399b
max_order_input

# ╔═╡ efb34c1a-5505-49f1-aa7f-24f6fd1fc01d
max_order_input

# ╔═╡ e2890775-2e29-4244-adac-c37f8f2a8a8e
max_order_input

# ╔═╡ b176823e-b8b5-413d-87b1-90d7efa0e377
important(text) = HTML("""<span style="color:magenta"><strong>$text</strong></span>""")

# ╔═╡ 18198312-54c3-4b4f-b865-3a6a775ce483
md"""
## The data

At regularly spaced 1-dimensional points ``x``, we have generated fake, noisy 1-dimensional observations ``y``.
We assume that there is some true but unknown underlying process ``f``, so that
```math
y_i = f(x_i) + \mathrm{noise}.
```

``x_i`` is a single $(important("raw feature")).
``y_i`` is an $(important("output")) or continuous $(important("label")).
"""

# ╔═╡ 48f03e74-1e25-41b8-a21c-fd810fadc2cf
md"""
## Building a model

Our goal is to build a function that approximates the unknown ``f``.
We'll call this function ``\hat{f}`` (read "``f``-hat").
``\hat{f}`` is a $(important("model")).
A model is just a function!

In machine learning, when we evaluate ``\hat{f}`` on the raw features ``x``, the result is called $(important("inference")) or $(important("prediction")).
Note that this is different from how the term "inference" is used in statistics!

The first step to building any model is choosing its structure.
"""

# ╔═╡ cd49e0a5-4120-481a-965e-72e7bdaf867c
md"""
## The proverbial straight line

### The horizontal line

The simplest model we could choose for ``f`` is a horizontal line:

````math
\hat{f}(x_i; w) = w_0
````

This model has one free parameter ``w_0``.
Written this way, this is called an $(important("untrained model")).
Once we fix the value of ``w_0``, it is called a $(important("trained model")).

Training is just the process of setting ``w_0``.
Drag the slider below to adjust ``w_0``.

``w_0=`` $w0_slider

Which fit is "best"?
"""

# ╔═╡ 4c7e53c5-1271-4acf-95cc-5345564d1b15
md"""
To say which fit is best, we need a measure of goodness of fit, or equivalently, of badness of fit.
That is, we need a notion of error; the best model has the smallest error.
This is called an $(important("error function")) or $(important("loss function")).
Here, we choose a "sum-of-squares" error function:
````math
E(w) = \frac{1}{2}\sum_{i=1}^n (\hat{f}(x_i; w) - y_i)^2
````

``E(w) = 0`` when ``\hat{f}`` is perfectly able to predict ``y`` from ``x``.
"""

# ╔═╡ ae5d8669-f4c4-4b55-9af9-8488e43bcb6c
md"""
### A line with slope

For a better fit, let's give the line not only an intercept ``w_0`` but also also a slope ``w_1``:

````math
\hat{f}(x_i; w) = w_0 + w_1 x_i
````

This model now has two degrees of freedom, which we can arrange in a $(important("weight")) or $(important("internal parameter")) vector ``w = \begin{pmatrix}w_0 \\ w_1\end{pmatrix}``.

Drag the two sliders below to minimize the loss.
How low can you go?

``w_0 = `` $w0_slider2 ``\quad w_1=`` $w1_slider
"""

# ╔═╡ def60ead-a40b-4376-82cd-a77455f6b942
md"""
This process of fitting one coordinate at a time to minimize the loss is called $(important("coordinate descent")).
Here I've saved a trajectory I took manually performing coordinate descent.
"""

# ╔═╡ 6f75889b-1c7f-4261-bf27-7c991ee9e414
md"""
Each step the computer takes is in a direction perpendicular to the level curve of the loss function at that point.
This is the direction of steepest descent, which is the negative of the derivative of the loss function with respect to the weights (i.e. the gradient) at that point.

For any set of weights, a modern machine learning package can automatically compute this direction using a method called $(important("backpropagation")) (or reverse-mode automatic differentiation), where it approximates how much each parameter is responsible for the error and should therefore change to minimize the error.

This isn't enough though to train the model.
We also need to know how much to change each weight (i.e., how far to step).
And, what if the direction of steepest descent leads to a local minimum where we'll be trapped?
To train a model in practice, you need to also choose an $(important("optimizer")), that uses the derivatives to modify the weights for you.

From now on, we will ignore backpropagation and the optimizer and treat them as a black box.
"""

# ╔═╡ 74290eff-781b-44c9-8a90-96bffbe040df
md"""
## Model comparison

### Scaling the model up by trial-and-error

Fitting the model gave us the best fitting line, but we think we can do better.
To do this, we need to choose a different form for ``\hat{f}``.
A very useful form we can take is as the weighted sum of simpler functions ``g_j``:

```math
<<<<<<< HEAD
\hat{f}(x_i; w) = \sum_{j=1}^n w_j g_j(x_i).
=======
\hat{f}(y_i) = w_1 g_1(x_i) + w_2 g_2(x_i) + \ldots + w_n g_n(x_i) = \sum_{j=1}^n w_j g_j(x_i).
>>>>>>> 607acd68
```

Remember that we called ``x_i`` a raw feature.
``g_j(x_i)`` is called a $(important("computed feature")), and so we now have ``n`` computed features for each initial raw features.
Note that if ``g_j`` is a nonlinear function of ``x``, then ``\hat{f}`` is a nonlinear function of ``x`` but still a linear function of the weight vector ``w``.

Let's try guessing useful scalar functions to add to ``g`` below.

Hint: `[one, identity]` is equivalent to fitting the line. 
"""

# ╔═╡ ca1f0910-d417-41bc-ae2d-eebec7f3e1e9
md"""
### Systematically scaling the model by adding terms

One way we can systematically scale the model is by choosing as many computed features as we want from a family of functions ``g_j``.

For example, we can let ``g_j(x) = x^j``, so that

```math
<<<<<<< HEAD
\hat{f}(x_i; w) = w_0 + w_1 x_1 + w_2 x^2 \ldots w_n x^n = \sum_{j=0}^n w_j x_i^j
=======
\hat{f}(x_i) = w_0 + w_1 x_1 + w_2 x^2 + \ldots + w_n x^n = \sum_{j=0}^n w_j x_i^j
>>>>>>> 607acd68
```

Functions of the form of ``f`` are called $(important("polynomials")), and any smooth function can be exactly computed with infinite terms (i.e. ``n \to \infty``) or approximated with finite terms (by picking some manageable ``n``).
This kind of model is called $(important("polynomial regression")).

Our line with two degrees of freedom is the special case $n=1$, though note again that here ``\hat{f}`` is still linear with respect to the weights ``w``.
"""

# ╔═╡ 39414e5e-1256-4497-9738-e2ecdff62d9d
md"""
The goal is to have a model that not only fits the data well but has also learned something about ``f``.
That is, we want a model that also generalizes well to data that was not used to fit it.
We say that a model $(important("underfits")) if it does a poor job predicting the training data.
Conversely, we say that a model $(important("overfits")) the training data if it fits the training data well but held-out data poorly.

To check this for our models, we hold out a but a $(important("validation set")) ``(x_\mathrm{val}, y_\mathrm{val})``, data similar to ``(x, y)`` that we only use to validate our model.

Often for evaluation, we use a different error function than for fitting weights. 
Here, we use the $(important("root-mean-squared error")):
```math
E_\mathrm{RMS}(w) = \sqrt{\frac{2E(w)}{n}}
```
"""

# ╔═╡ fe2c7c2b-63e3-4cbf-b432-b028ec599292
md"""
Ideally, we would have an approach that avoids overfitting regardless of the amount of data being used.
We can in fact do this by $(important("regularizing")) the weights.
In effect, we add a term to our loss function that penalizes large weight values.
Our regularized error function is

```math
\tilde{E}(w) = E(w) + \frac{\lambda}{2}\sum_{i=1}^n w_i^2.
```

The strength of the penalization is controlled by the magnitude of ``\lambda``.
When ``\lambda=0``, we apply no regularization, and the weights are fit only by the data.
When ``\lambda`` is very large, the regularization term dominates, and it takes very strong signal in the data to move the weights away from 0.
"""

# ╔═╡ 73444608-d0de-440d-8be3-5a02dadcadc7
md"""
## Reflecting uncertainty in the learned model

All along we've been showing the single best fitting function, but data is noisy and incomplete, so we can't be 100% certain about what that best fitting function is.

Regression models are statistical models, and specifically, we can write them as Bayesian models.
In a $(important("Bayesian")) model (AKA a "probabilistic model"), uncertainties are quantified with probabilities.

Bayesian models combine a likelihood function (i.e. our loss function) with a prior on the model parameters (i.e. our regularization term), which defines distribution of parameters (i.e. our weights) given the data.

For our line model, with 2 degrees of freedom, we can visualize draws from this distribution vs the single best fit.
"""

# ╔═╡ b0773555-44ac-4b06-a410-d25ee1f42399
md"""
Bayesian models are very useful for certain problems.

Advantages:
- We can incorporate prior information in a principled way
- Typically more robust against overfitting
- Represent uncertainty on hypotheses via a joint distribution
- We can draw samples for visualizing uncertainty, checking assumptions, and propagating uncertainty to downstream analyses and decisions (generative modeling)
- Many methods available for model checking

Disadvantages:
- Difficult to scale to large data or model sizes

**If you have a sophisticated problem and scarce data, you may want to try out $(important("probabilistic programming")).**
"""

# ╔═╡ df8f0019-84b9-4309-ab16-4a909fa94e88
md"""
## Families of models

The approach we have taken so far works when the observations can occur anywhere on the real line, but even 1-dimensional pbservations can have many constraints/properties:
- positive
- negative
- bounded
- periodic
- etc

While our approach so far can work in these cases, values of the weights that violate the known constraints are still possible.
Ideally we would be able to encode these constraints in the model itself.
This is called $(important("inductive bias")).

There are 2 main ways we can expand our model to do this.
We've already seen one way: by applying a function to the raw features ``x`` to get computed features ``g(x)``.

For example, if we choose the sine and cosine functions of increasing frequency as our computed features, then the model is automatically periodic:
```math
\hat{f}(x_i; w) = w_0 + \sum_{j=1}^n w_j\cos(j x_i) + w_{j+1} \sin(j x_i)
```
This series is called a Fourier series.

Another way we can encode an inductive bias is by applying a function ``\phi`` to the output of the model
```math
\hat{f}(x_i; w) = \phi\left(\sum_{j=1}^n w_j g_j(x_i)\right),
```
where ``\phi`` smoothly maps from the entire real line to some subset of the real numbers.
"""

# ╔═╡ ba59678b-1606-4132-9f19-0dae1e660195
md"""
Because the data (``c``) now takes on discrete values, this is a classification problem.
But as it turns out, we can use much of our existing modeling framework to perform classification.

There are 2 main changes we need to make here.
First, because we can interpret the ``c`` values as absolutely confident probabilities, we want our predictions to also be probabilities.
These are more useful than the class labels themselves, because we can more easily identify when our model has a hard time making a prediction, and we can always use thresholding to turn our probabilities into class predictions.

To predict probabilities, our predictions to be in the range `[0, 1]`.
We do this using a $(important("sigmoid"))al (S-shaped) function.

There are various sigmoids we can use in practice.
Besides their output domain, which can be harmonized through scaling and shifting, they have subtely different properties.
"""

# ╔═╡ b53798f9-24c2-4def-ab6f-447a5d809865
md"""
Here we use the logistic function, which we will refer to only as ``\sigma``.

Our model is then
```math
\hat{f}(x_i; w) = \sigma\left( \sum_{j=1}^n w_j g_j(x_i)\right)
```

While we could use the same sum-of-squares loss on this function, it turns out that a more appropriate loss is a $(important("cross-entropy loss")):

````math
E(w) = -\sum_{i=1}^k c_i \log \hat{f}(x_i; w) + (1 - c_i) \log (1 - \hat{f}(x_i; w))
````

Now we can fit our model.
"""

# ╔═╡ 5505fc32-1e46-4256-831c-d1b94d1e946c
md"""
## Nesting functions for model expansion

To recap, we've seen 3 strategies for model expansion:
1. Applying a function to the inputs
2. Applying a function to the outputs
3. Doing both at the same time

We've so far used all of the weights in the middle, but why not apply some weights, then a function, then apply more weights?
That is, why not have two matrices of weights ``W_1`` and ``W_2``:

```math
\hat{f}(x; W_1, W_2) = \sigma(W_2^\top \sigma(W_1^\top g(x))).
```

It turns out that alternating application of linear operators (i.e. weighting and adding) and $(important("activation")) functions like our sigmoid is incredibly expressive.
These are called $(important("neural networks")).
"""

# ╔═╡ d8983a9d-1880-4dc4-9c17-23281767e0c2
md"## Definitions"

# ╔═╡ 5e7bda42-0266-4498-906d-9aca8b6c4bf3
f(x) = sinpi(2x) + 2.5x

# ╔═╡ 3f4bffbb-51f4-4446-9b9c-cd3f99edfefa
lossl2(yhat, y) = sum(abs2, yhat .- y) / 2

# ╔═╡ 04c7209e-c4f8-454b-a883-cb2c5fac5203
error(f_hat, x, y) = lossl2(f_hat.(x), y)

# ╔═╡ 7fa55e99-5c0c-465d-a879-bd844e516131
error_rms(fhat, x, y; method=error) = sqrt(method(fhat, x, y) * 2//length(x))

# ╔═╡ ddee1cf7-7977-407d-a004-08b52f6ff8c8
md"## Plotting functions"

# ╔═╡ 485c046d-8329-4541-bd9d-eb180c01bde6
function plot_data!(
    p,
    x,
    y;
    xrange=(0, 1),
    f_actual=nothing,
    f_hat=nothing,
    f_draws=nothing,
    show_residuals=false,
    data_color=:blue,
    equation=nothing,
)
    if show_residuals && f_hat !== nothing
        sticks!(p, x, y; fillrange=f_hat.(x), color=:red)
    end
    scatter!(p, x, y; xlabel=L"x", ylabel=L"y", color=data_color, msw=0, ms=3)
    if f_actual !== nothing
        plot!(p, f_actual, xrange...; color=:green, lw=2)
    end
    if f_draws !== nothing
        for fi in f_draws
            plot!(p, fi, xrange...; color=:orange, lw=1, label="", alpha=0.2)
        end
    end
    if f_hat !== nothing
        # hack to give the fit a white border
        plot!(p, f_hat, xrange...; color=:white, lw=2.5, label="")
        plot!(p, f_hat, xrange...; color=:orange, lw=2, label="")
    end
    if equation !== nothing
        xmin, xmax = xlims(p)
        ymin, ymax = ylims(p)
        xmin = xmin + (xmax - xmin) * 0.01
        ymax = ymax - (ymax - ymin) * 0.01
        annotate!(p, [(xmin, ymax, (equation, :left, :top))])
    end
    plot!(p; legend=false)
    return p
end

# ╔═╡ b9318fcf-117e-438e-8bb4-985a9372e2d8
plot_data(x, y; kwargs...) = plot_data!(plot(), x, y; kwargs...)

# ╔═╡ ba0545e7-c6df-42e2-a9cd-4ecd490d13e8
md"""
## Data generation
"""

# ╔═╡ 449f1aae-57b4-4b24-98d9-32c514e00821
error_actual = 0.2

# ╔═╡ 510f07d9-62e0-40a7-b974-e2ae9bad7f73
function generate_data(f, x, error; rng=Random.GLOBAL_RNG)
    return f.(x) .+ randn.(rng) .* error
end

# ╔═╡ 905793d5-93c5-4d86-9a88-33d6d806d88a
ndata = 10

# ╔═╡ c17da7e0-d701-45e6-9967-b2cb0d2b057e
data_seed = 42

# ╔═╡ d9a82c82-576e-4ee5-a8be-aea1332b3e74
data_test_seed = 63

# ╔═╡ b77903d1-c788-4efd-80c4-313859e856e5
x = collect(range(0, 1; length=ndata))

# ╔═╡ 01af74cf-172d-4561-a7d9-6131a22b4161
y = generate_data(f, x, error_actual; rng=MersenneTwister(data_seed))

# ╔═╡ ff087f04-110c-4658-bafd-f5ec46672c92
DataFrame(; x=round.(x; digits=2), y=round.(y; digits=2))

# ╔═╡ 1b4812d4-3879-4a79-a95d-20cad2959f5c
plot_data(x, y)

# ╔═╡ 72198269-d070-493f-92eb-36135692ca8f
plot_data(x, y; f_hat=x -> w0, show_residuals=true)

# ╔═╡ 5198cd41-f534-408c-8318-0787b4d04ae0
loss_line = error(f_hat_line, x, y)

# ╔═╡ 0d1164df-8236-494b-b8b9-71481c94c0d9
let
    scatter(
        [w0_2], [w1]; xlims=(-4.1, 4.1), ylims=(-3.1, 2.1), color=:orange, msw=0, label=""
    )
    plot!(; title="\$ E = $(round(loss_line; digits=2)) \$", xlabel=L"w_0", ylabel=L"w_1")
end

# ╔═╡ 942f314e-927b-4371-8c83-83801c860b4d
line_trace = let
    obj(w) = error(x -> w[1] + w[2] * x, x, y)
    winit = [0.3, -3.0]
    optimizer = Optim.GradientDescent(;
        alphaguess=Optim.LineSearches.InitialStatic(; alpha=0.02),
        linesearch=Optim.LineSearches.Static(),
    )
    options = Optim.Options(; store_trace=true, extended_trace=true)
    res = Optim.optimize(obj, winit, optimizer, options)
    wtrace = Optim.x_trace(res)
end

# ╔═╡ 5def5552-fc0e-4e44-bed2-49edd810c75a
ytest = generate_data(f, x, error_actual; rng=MersenneTwister(data_test_seed))

# ╔═╡ a2e8fdca-7f23-4f94-8b94-502ff29500bc
xmore = collect(range(0, 1; length=npoints))

# ╔═╡ 072bf511-749d-421b-8e56-d706da88f031
ymore = generate_data(f, xmore, error_actual; rng=MersenneTwister(data_seed))

# ╔═╡ 09877b51-c34c-4351-ab8d-0fbee76d5a1b
let
    c = ymore .> thresh
    data_color = Int.(c)
    p = plot_data(xmore, ymore; data_color)
    hline!(p, [thresh]; color=:black)
	p2 = plot_data(xmore, logistic.((ymore .- thresh) .* 10); data_color)
    plot!(p2; ylabel=L"p(y > t)", ylims=(-0.1, 1.1))
    p3 = plot_data(xmore, c; data_color)
	plot!(p3; ylabel=L"c", ylims=(-0.1, 1.1))
    plot(p, p2, p3; link=:x, layout=(3, 1))
end

# ╔═╡ 90a42425-9f1b-464a-9b10-d0a25cc6717c
let
	max_order = 3
	thresh = 1.2
	c = ymore .> thresh
	features = xmore .^ (0:max_order)'
	function obj(w)
		z = features * w
		# fuse loss and logistic for more numerical stability
		return -sum(c .* z .- log1pexp.(z))
	end
	w = zeros(max_order + 1)
	sol = optimize(obj, zeros(max_order + 1), LBFGS())
	w = Optim.minimizer(sol)
	f_hat(x::Real) = logistic.(dot(x .^ (0:max_order), w))
	p = plot_data(xmore, c; f_hat, data_color=Int.(c))
	plot!(p; ylabel=L"p(c = 1)")
end

# ╔═╡ 655c8b62-e180-41e6-a3b5-7317cdc76f73
let
	# TODO: seed
	c = Int.(ymore .> 1.2)
	data = [(xmore', c')]
	model = Chain(
		Dense(1, nhidden1, σ),  # x -> σ(x * W₁ + w₁₀)
		Dense(nhidden1, 1, σ),  # z -> σ(z * W₂ + w₂₀)
	)
	w = Flux.params(model)
	Flux.Losses
	loss(x, y) = Flux.Losses.mse(model(x), y)
	opt = Flux.Optimise.ADAM()
	for _ in 1:100_000
		Flux.train!(loss, w, data, opt)
	end
	f_hat(x) = only(model(fill(x, 1, 1)))
	plot_data(xmore, c; data_color = Int.(c), f_hat)
end

# ╔═╡ f6f3c9b7-dd9d-4f7b-9626-93534c15f199
ymore_test = generate_data(f, xmore, error_actual; rng=MersenneTwister(data_test_seed))

# ╔═╡ 318a6643-5377-4152-8468-51dae1b78144
md"""
## Model fitting
"""

# ╔═╡ bddafce9-30e4-4708-96ae-938bff9edfe7
solve_regression(x, y) = x \ y

# ╔═╡ ebb0c754-12f1-4f80-a5f6-98a61b915fa6
solve_regression(x, y, λ) = (x'x + λ * I) \ (x'y) # ridge regression

# ╔═╡ 53eab8ed-9a2d-4758-8d51-a74771e4f144
function lossce(yhat, y)
	return mapreduce(+, yhat, y) do yhati, yi
		return xlogy(yhati, yi)
	end
end

# ╔═╡ a5fe54fb-4f92-4a35-8038-8d36a4aa065c
begin
    struct PolyModel{T<:Real,L<:Real,W<:AbstractVector{T}}
        w::W
		λ::L
    end
    PolyModel(max_order::Int, λ=0) = PolyModel(zeros(max_order + 1), λ)
    PolyModel(w) = PolyModel(w, 0)

    function (m::PolyModel)(x)
        w = m.w
        p = 0:(length(w) - 1)
        return sum(x .^ p .* w)
    end

	fit!(m::PolyModel, x, y) = fit!(m, x, y, identity)

    function fit!(m::PolyModel, x, y, link::typeof(identity))
        w = m.w
        p = 0:(length(w) - 1)
        features = x .^ p'
        if iszero(m.λ)
            w .= solve_regression(features, y)
        else
            w .= solve_regression(features, y, m.λ)
        end
        return m
    end

    function as_latex(m::PolyModel; varname=:x, fname="\\hat{f}", digits=2)
        w = round.(m.w; digits)
        mapprox = PolyModel(w, round(m.λ; digits))
        var = Sym{Real}(varname)
        return L"%$fname(x) = %$(latexify(simplify(mapprox(var)); env=:raw))"
    end

    function Base.show(io::IO, mime::MIME"text/latex", m::PolyModel)
        return show(io, mime, as_latex(m))
    end
end;

# ╔═╡ 288aa7d7-8785-4f55-95e6-409e2ceb203a
let
    f_hat(x) = w0
    loss = round(error(f_hat, x, y); digits=2)
    equation = as_latex(PolyModel([w0]); digits=3)
    p = plot_data(x, y; f_hat, show_residuals=true, equation)
    plot!(p; title="\$ E= $loss \$")
end

# ╔═╡ 345ae96b-92c2-4ac4-bfdf-302113627ffb
let
    equation = as_latex(PolyModel([w0_2, w1]); digits=3)
    p = plot_data(x, y; f_hat=f_hat_line, show_residuals=true, equation)
    plot!(p; title="\$ E= $(round(loss_line; digits=2)) \$")
end

# ╔═╡ 6016a736-11da-4451-aa82-cc3045e782db
let
    obj(w) = error(x -> w[1] + w[2] * x, x, y)
    p = plot(; size=(550, 500))
    plot!(
        p,
        first.(line_trace),
        last.(line_trace);
        seriestype=:scatterpath,
        ms=2,
        msw=0,
        markercolor=:orange,
        color=:red,
        label="computer",
    )
    plot!(
        p, first.(line_trace_manual), last.(line_trace_manual); color=:blue, label="human"
    )
    contour!(
        p,
        -2.1:0.01:4.1,
        -3.1:0.01:2.1,
        (w0, w1) -> obj([w0, w1]);
        levels=100,
        alpha=show_contour * 0.5,
        color=:greys,
        colorbar=false,
    )
    scatter!(
        p,
        Base.vect.(line_trace_manual[begin])...;
        color=:black,
        marker=:rtriangle,
        ms=6,
        label="",
    )
    w = fit!(PolyModel(1), x, y).w
    scatter!(p, [w[1]], [w[2]]; color=:black, marker=:square, ms=4, label="")
    plot!(
        p;
        xlims=(-2.1, 4.1),
        ylims=(-3.1, 2.1),
        aspect_ratio=1,
        xlabel=L"w_0",
        ylabel=L"w_1",
    )
end

# ╔═╡ 3b7fe147-ea94-422f-a943-6f3bd577edf1
f_hat_poly = fit!(PolyModel(max_order), x, y)

# ╔═╡ fc64996f-54ba-4c7a-8cfb-21133cec1fbe
let
    err = round(error(f_hat_poly, x, y); digits=2)
    equation = as_latex(f_hat_poly)
    p = plot_data(x, y; f_hat=x -> f_hat_poly(x), show_residuals=true, equation)
    plot!(p; title="\$E = $err \$")
end

# ╔═╡ e3dbe2f5-7e97-45b7-9b75-1acaf8f1031b
let
    plots = map([0, 1, 3, 9]) do max_order
        f_hat = fit!(PolyModel(max_order), x, y)
        p = plot_data(x, y; f_hat=x -> f_hat(x), show_residuals=false)
        plot!(p; title="\$n=$max_order\$")
    end
    plot(plots...; layout=(2, 2), link=:all)
end

# ╔═╡ aa7b8b58-f959-47de-84d7-8c9cf3ad96be
let
    p = plot_data(
        x, ytest; f_hat=x -> f_hat_poly(x), data_color=:magenta, show_residuals=true
    )
    plot_data!(p, x, y)
    max_orders = 0:max_order
    rmse_values = map(max_orders) do n
        m = fit!(PolyModel(n), x, y)
        return error_rms(m, x, y), error_rms(m, x, ytest)
    end
    p2 = plot(max_orders, first.(rmse_values); color=:blue, lw=2, label="training")
    plot!(p2, max_orders, last.(rmse_values); color=:magenta, lw=2, label="validation")
    scatter!(
        p2,
        [max_order],
        [rmse_values[max_order + 1]...]';
        color=[:blue :magenta],
        msw=0,
        ms=6,
        label="",
    )
    plot!(
        p2;
        legend=:topright,
        xlabel=L"n",
        ylabel=L"E_\mathrm{RMS}",
        ylims=(-0.1, 1.1),
        xlims=(-0.5, max(max_order, 10.5)),
    )
    plot(p, p2)
end

# ╔═╡ a9163072-cad9-4b0b-b154-d315c6b68de4
let
    max_orders = [0, 1, 3, 6, 9]
    pairs = map(max_orders) do n
        m = fit!(PolyModel(n), x, y)
        # pad with `missing`s
        "$n" => [round.(m.w; digits=2); fill(md"", maximum(max_orders) - n)]
    end
    DataFrame(pairs)
end

# ╔═╡ 444e4eba-9b5a-4e37-8853-5d24c5c398ca
let
    x, y, ytest = xmore, ymore, ymore_test
    f_hat = fit!(PolyModel(max_order), x, y)
    p = plot_data(x, ytest; f_hat=x -> f_hat(x), data_color=:magenta, show_residuals=false)
    # plot_data!(p, x, y)
    max_orders = 0:max(10, max_order)
    rmse_values = map(max_orders) do n
        m = fit!(PolyModel(n), x, y)
        return error_rms(m, x, y), error_rms(m, x, ytest)
    end
    p2 = plot(max_orders, first.(rmse_values); color=:blue, lw=2, label="training")
    plot!(p2, max_orders, last.(rmse_values); color=:magenta, lw=2, label="validation")
    scatter!(
        p2,
        [max_order],
        [rmse_values[max_order + 1]...]';
        color=[:blue :magenta],
        msw=0,
        ms=5,
        label="",
    )
    plot!(p2; legend=:topright, xlabel=L"n", ylabel=L"E_\mathrm{RMS}", ylims=(-0.01, NaN))
    plot(p, p2)
end

# ╔═╡ 63d99d6f-addf-4efc-a680-d4c4733e3941
error_reg(m::PolyModel, x, y) = error(m, x, y) + sum(abs2, m.w) * m.λ / 2

# ╔═╡ 645525f1-77cb-4b18-81df-3eafc0b4004e
let
    λ = exp(logλ)
    f_hat_poly = fit!(PolyModel(max_order, λ), x, y)
    p = plot_data(
        x, ytest; f_hat=x -> f_hat_poly(x), data_color=:magenta, show_residuals=true
    )
    plot_data!(p, x, y)
    max_orders = 0:max(10, max_order)
    rmse_values = map(max_orders) do n
        m = fit!(PolyModel(n, λ), x, y)
        return error_rms(m, x, y), error_rms(m, x, ytest)
    end
    p2 = plot(max_orders, first.(rmse_values); color=:blue, lw=2, label="training")
    plot!(p2, max_orders, last.(rmse_values); color=:magenta, lw=2, label="validation")
    scatter!(
        p2,
        [max_order],
        [rmse_values[max_order + 1]...]';
        color=[:blue :magenta],
        msw=0,
        ms=5,
        label="",
    )
    plot!(p2; legend=:topright, xlabel=L"n", ylabel=L"E_\mathrm{RMS}", ylims=(-0.01, NaN))
    plot(p, p2)
end

# ╔═╡ 86e58e39-186e-470f-832a-32cd86717daa
# for computational reasons, we use the QR parameterization of the regression model
# and specify the priors on the transformed coefficients. For λ=0, this has the same
# MAP solution as the original parameterization, but for λ>0, the MAP solution is
# different.
@model function poly_regress_bayes(
    x,
    y,
    max_order;
    σ=0.2,
    λ=0,
    σw=sqrt(inv(λ)) * σ, # convert regularization to standard deviation
    wprior=iszero(λ) ? Flat() : Normal(0, σw),
    p=0:max_order,
    n=length(x),
    features=x .^ p',
    Q=Matrix(qr(features).Q) * sqrt(n - 1),
    Rinv=inv(qr(features).R / sqrt(n - 1)),
)
    w_tilde ~ filldist(wprior, max_order + 1)
    μ = Q * w_tilde
    y .~ Normal.(μ, σ)
    return (; w=Rinv * w_tilde)
end

# ╔═╡ 0a06b151-461a-470b-927b-851c64d826bf
function draw_samples(m::PolyModel, x, y, ndraws; rng=Random.GLOBAL_RNG, sampler=NUTS())
    mod = poly_regress_bayes(x, y, length(m.w) - 1; λ=m.λ)
    chns = sample(mod, sampler, ndraws)
    params = MCMCChains.get_sections(chns, :parameters)
    weights = generated_quantities(mod, params)
    polys = map(vec(weights)) do nt
        return PolyModel(nt.w, m.λ)
    end
    return polys
end

# ╔═╡ 95f3bbad-1309-40c5-9da2-e1255a325d8b
poly_draws = let
    rng = MersenneTwister(20)
    map([0, 1, 3, 9]) do max_order
        max_order => draw_samples(PolyModel(max_order), x, y, 100; rng)
    end
end

# ╔═╡ d462dc39-f90b-4429-b6b5-7ded05fa3432
let
    draws = Dict(poly_draws)[1]
    obj(w) = error(PolyModel(w), x, y)
    w1 = [m.w[1] for m in draws]
    w2 = [m.w[2] for m in draws]
    p = scatter(w1, w2; color=:orange, alpha=0.25, ms=3, msw=0)
    contour!(
        p,
        -5:0.01:5,
        -4:0.01:4,
        (w0, w1) -> obj([w0, w1]);
        levels=100,
        color=:grey,
        colorbar=false,
    )
    f_hat = fit!(PolyModel(1), x, y)
    scatter!(p, [f_hat.w[1]], [f_hat.w[2]]; color=:orange, markerstrokecolor=:white, ms=4)
    plot!(
        p;
        xlims=(-4.1, 4.1),
        ylims=(-3.1, 2.1),
        aspect_ratio=1,
        xlabel=L"w_0",
        ylabel=L"w_1",
        legend=false,
    )
end

# ╔═╡ 8ea2e159-ef17-4ddd-b5a7-5f6c8d67238a
let
    plots = map(poly_draws) do (max_order, polys)
        mod = poly_regress_bayes(x, y, max_order)
        f_draws = map(m -> (x -> m(x)), rand(polys, 20))
        f_hat = fit!(PolyModel(max_order), x, y)
        p = plot_data(x, ytest; f_draws, f_hat=x -> f_hat(x), data_color=:magenta)
        plot!(p; title="\$n=$max_order\$")
        p
    end
    plot(plots...; layout=(2, 2), link=:both)
end

# ╔═╡ 4748a526-8d2e-43a6-8f30-82abf238d624
begin
    # compute feature matrix
    function compute_features(g, x::AbstractVector)
        z = similar(x, length(x)..., length(g)...)
        for j in eachindex(g)
            z[:, j] .= g[j].(x)
        end
        return z
    end
    # compute feature vector
    compute_features(g, x) = map(gj -> gj(x), g)
end

# ╔═╡ ebec3bc7-3dfc-4925-96fd-cfb8422b26dd
f_hat_g(x, w) = dot(w, compute_features(g, x))

# ╔═╡ 34bad558-e70f-4d46-a9ab-7acc6c89db7a
let
    w = solve_regression(compute_features(g, x), y)
    wround = round.(w; digits=2)
    f_hat(x) = sum(dot(w, compute_features(g, x)))
    f_hat_sym(x) = sum(wround .* compute_features(g, x))
    err = round(error(f_hat, x, y); digits=2)
    p = plot_data(x, y; f_hat, show_residuals=true)
    lex = latexify(f_hat_sym(Sym{Real}(:x)); env=:raw)
    annotate!(p, [(minimum(x), maximum(y), ("\$\\hat{f}(x)=$lex\$", :left, :top))])
    plot!(p; title="\$E = $err \$")
end

# ╔═╡ 00000000-0000-0000-0000-000000000001
PLUTO_PROJECT_TOML_CONTENTS = """
[deps]
DataFrames = "a93c6f00-e57d-5684-b7b6-d8193f3e46c0"
Flux = "587475ba-b771-5e3f-ad9e-33799f191a9c"
LaTeXStrings = "b964fa9f-0449-5b57-a5c2-d3ea65f4040f"
Latexify = "23fbe1c1-3f47-55db-b15f-69d7ec21a316"
LinearAlgebra = "37e2e46d-f89d-539d-b4ee-838fcccc9c8e"
LogExpFunctions = "2ab3a3ac-af41-5b50-aa03-7779005ae688"
Optim = "429524aa-4258-5aef-a3af-852621145aeb"
PlutoUI = "7f904dfe-b85e-4ff6-b463-dae2292396a8"
Random = "9a3f8284-a2c9-5f02-9a11-845980a1fd5c"
StatsPlots = "f3b207a7-027a-5e70-b257-86293d7955fd"
Symbolics = "0c5d862f-8b57-4792-8d23-62f2024744c7"
Turing = "fce5fe82-541a-59a6-adf8-730c64b5f9a0"

[compat]
DataFrames = "~1.3.2"
Flux = "~0.12.9"
LaTeXStrings = "~1.3.0"
Latexify = "~0.15.13"
LogExpFunctions = "~0.3.10"
Optim = "~1.6.2"
PlutoUI = "~0.7.37"
StatsPlots = "~0.14.33"
Symbolics = "~4.3.1"
Turing = "~0.21.1"
"""

# ╔═╡ 00000000-0000-0000-0000-000000000002
PLUTO_MANIFEST_TOML_CONTENTS = """
# This file is machine-generated - editing it directly is not advised

julia_version = "1.7.2"
manifest_format = "2.0"

[[deps.AbstractAlgebra]]
deps = ["GroupsCore", "InteractiveUtils", "LinearAlgebra", "MacroTools", "Markdown", "Random", "RandomExtensions", "SparseArrays", "Test"]
git-tree-sha1 = "831375b2bf4c71d53d50b64e3fb2f11ba35b5c62"
uuid = "c3fe647b-3220-5bb0-a1ea-a7954cac585d"
version = "0.25.1"

[[deps.AbstractFFTs]]
deps = ["ChainRulesCore", "LinearAlgebra"]
git-tree-sha1 = "6f1d9bc1c08f9f4a8fa92e3ea3cb50153a1b40d4"
uuid = "621f4979-c628-5d54-868e-fcf4e3e8185c"
version = "1.1.0"

[[deps.AbstractMCMC]]
deps = ["BangBang", "ConsoleProgressMonitor", "Distributed", "Logging", "LoggingExtras", "ProgressLogging", "Random", "StatsBase", "TerminalLoggers", "Transducers"]
git-tree-sha1 = "47aca4cf0dc430f20f68f6992dc4af0e4dc8ebee"
uuid = "80f14c24-f653-4e6a-9b94-39d6b0f70001"
version = "4.0.0"

[[deps.AbstractPPL]]
deps = ["AbstractMCMC", "DensityInterface", "Setfield", "SparseArrays"]
git-tree-sha1 = "6320752437e9fbf49639a410017d862ad64415a5"
uuid = "7a57a42e-76ec-4ea3-a279-07e840d6d9cf"
version = "0.5.2"

[[deps.AbstractPlutoDingetjes]]
deps = ["Pkg"]
git-tree-sha1 = "8eaf9f1b4921132a4cff3f36a1d9ba923b14a481"
uuid = "6e696c72-6542-2067-7265-42206c756150"
version = "1.1.4"

[[deps.AbstractTrees]]
git-tree-sha1 = "03e0550477d86222521d254b741d470ba17ea0b5"
uuid = "1520ce14-60c1-5f80-bbc7-55ef81b5835c"
version = "0.3.4"

[[deps.Adapt]]
deps = ["LinearAlgebra"]
git-tree-sha1 = "af92965fb30777147966f58acb05da51c5616b5f"
uuid = "79e6a3ab-5dfb-504d-930d-738a2a938a0e"
version = "3.3.3"

[[deps.AdvancedHMC]]
deps = ["AbstractMCMC", "ArgCheck", "DocStringExtensions", "InplaceOps", "LinearAlgebra", "ProgressMeter", "Random", "Requires", "Setfield", "Statistics", "StatsBase", "StatsFuns", "UnPack"]
git-tree-sha1 = "68136ef13a2f549a20e3572c8f9f2b83b901ac1a"
uuid = "0bf59076-c3b1-5ca4-86bd-e02cd72cde3d"
version = "0.3.4"

[[deps.AdvancedMH]]
deps = ["AbstractMCMC", "Distributions", "Random", "Requires"]
git-tree-sha1 = "5d9e09a242d4cf222080398468244389c3428ed1"
uuid = "5b7e9947-ddc0-4b3f-9b55-0d8042f74170"
version = "0.6.7"

[[deps.AdvancedPS]]
deps = ["AbstractMCMC", "Distributions", "Libtask", "Random", "StatsFuns"]
git-tree-sha1 = "78620daebe1b87dfe17cac4bc08cec73b057eb0a"
uuid = "576499cb-2369-40b2-a588-c64705576edc"
version = "0.3.7"

[[deps.AdvancedVI]]
deps = ["Bijectors", "Distributions", "DistributionsAD", "DocStringExtensions", "ForwardDiff", "LinearAlgebra", "ProgressMeter", "Random", "Requires", "StatsBase", "StatsFuns", "Tracker"]
git-tree-sha1 = "2f0ddff49ae4c812ba7b348b8427636f8bbd6c05"
uuid = "b5ca4192-6429-45e5-a2d9-87aec30a685c"
version = "0.1.4"

[[deps.ArgCheck]]
git-tree-sha1 = "a3a402a35a2f7e0b87828ccabbd5ebfbebe356b4"
uuid = "dce04be8-c92d-5529-be00-80e4d2c0e197"
version = "2.3.0"

[[deps.ArgTools]]
uuid = "0dad84c5-d112-42e6-8d28-ef12dabb789f"

[[deps.Arpack]]
deps = ["Arpack_jll", "Libdl", "LinearAlgebra", "Logging"]
git-tree-sha1 = "288d58589d4249a63095f3f41ece91bf34c32c19"
uuid = "7d9fca2a-8960-54d3-9f78-7d1dccf2cb97"
version = "0.5.0"

[[deps.Arpack_jll]]
deps = ["Artifacts", "CompilerSupportLibraries_jll", "JLLWrappers", "Libdl", "OpenBLAS_jll", "Pkg"]
git-tree-sha1 = "4c31b0101997beb213a9e6c39116b052e73ca38c"
uuid = "68821587-b530-5797-8361-c406ea357684"
version = "3.8.0+0"

[[deps.ArrayInterface]]
deps = ["Compat", "IfElse", "LinearAlgebra", "Requires", "SparseArrays", "Static"]
git-tree-sha1 = "d49f55ff9c7ee06930b0f65b1df2bfa811418475"
uuid = "4fba245c-0d91-5ea0-9b3e-6abc04ee57a9"
version = "4.0.4"

[[deps.Artifacts]]
uuid = "56f22d72-fd6d-98f1-02f0-08ddc0907c33"

[[deps.AutoHashEquals]]
git-tree-sha1 = "45bb6705d93be619b81451bb2006b7ee5d4e4453"
uuid = "15f4f7f2-30c1-5605-9d31-71845cf9641f"
version = "0.2.0"

[[deps.AxisAlgorithms]]
deps = ["LinearAlgebra", "Random", "SparseArrays", "WoodburyMatrices"]
git-tree-sha1 = "66771c8d21c8ff5e3a93379480a2307ac36863f7"
uuid = "13072b0f-2c55-5437-9ae7-d433b7a33950"
version = "1.0.1"

[[deps.AxisArrays]]
deps = ["Dates", "IntervalSets", "IterTools", "RangeArrays"]
git-tree-sha1 = "d127d5e4d86c7680b20c35d40b503c74b9a39b5e"
uuid = "39de3d68-74b9-583c-8d2d-e117c070f3a9"
version = "0.4.4"

[[deps.BFloat16s]]
deps = ["LinearAlgebra", "Printf", "Random", "Test"]
git-tree-sha1 = "a598ecb0d717092b5539dbbe890c98bac842b072"
uuid = "ab4f0b2a-ad5b-11e8-123f-65d77653426b"
version = "0.2.0"

[[deps.BangBang]]
deps = ["Compat", "ConstructionBase", "Future", "InitialValues", "LinearAlgebra", "Requires", "Setfield", "Tables", "ZygoteRules"]
git-tree-sha1 = "b15a6bc52594f5e4a3b825858d1089618871bf9d"
uuid = "198e06fe-97b7-11e9-32a5-e1d131e6ad66"
version = "0.3.36"

[[deps.Base64]]
uuid = "2a0f44e3-6c83-55bd-87e4-b1978d98bd5f"

[[deps.Baselet]]
git-tree-sha1 = "aebf55e6d7795e02ca500a689d326ac979aaf89e"
uuid = "9718e550-a3fa-408a-8086-8db961cd8217"
version = "0.1.1"

[[deps.Bijections]]
git-tree-sha1 = "705e7822597b432ebe152baa844b49f8026df090"
uuid = "e2ed5e7c-b2de-5872-ae92-c73ca462fb04"
version = "0.1.3"

[[deps.Bijectors]]
deps = ["ArgCheck", "ChainRulesCore", "Compat", "Distributions", "Functors", "IrrationalConstants", "LinearAlgebra", "LogExpFunctions", "MappedArrays", "Random", "Reexport", "Requires", "Roots", "SparseArrays", "Statistics"]
git-tree-sha1 = "369af32fcb9be65d496dc43ad0bb713705d4e859"
uuid = "76274a88-744f-5084-9051-94815aaf08c4"
version = "0.9.11"

[[deps.Bzip2_jll]]
deps = ["Artifacts", "JLLWrappers", "Libdl", "Pkg"]
git-tree-sha1 = "19a35467a82e236ff51bc17a3a44b69ef35185a2"
uuid = "6e34b625-4abd-537c-b88f-471c36dfa7a0"
version = "1.0.8+0"

[[deps.CEnum]]
git-tree-sha1 = "215a9aa4a1f23fbd05b92769fdd62559488d70e9"
uuid = "fa961155-64e5-5f13-b03f-caf6b980ea82"
version = "0.4.1"

[[deps.CUDA]]
deps = ["AbstractFFTs", "Adapt", "BFloat16s", "CEnum", "CompilerSupportLibraries_jll", "ExprTools", "GPUArrays", "GPUCompiler", "LLVM", "LazyArtifacts", "Libdl", "LinearAlgebra", "Logging", "Printf", "Random", "Random123", "RandomNumbers", "Reexport", "Requires", "SparseArrays", "SpecialFunctions", "TimerOutputs"]
git-tree-sha1 = "a28686d7c83026069cc2505016269cca77506ed3"
uuid = "052768ef-5323-5732-b1bb-66c8b64840ba"
version = "3.8.5"

[[deps.Cairo_jll]]
deps = ["Artifacts", "Bzip2_jll", "Fontconfig_jll", "FreeType2_jll", "Glib_jll", "JLLWrappers", "LZO_jll", "Libdl", "Pixman_jll", "Pkg", "Xorg_libXext_jll", "Xorg_libXrender_jll", "Zlib_jll", "libpng_jll"]
git-tree-sha1 = "4b859a208b2397a7a623a03449e4636bdb17bcf2"
uuid = "83423d85-b0ee-5818-9007-b63ccbeb887a"
version = "1.16.1+1"

[[deps.Calculus]]
deps = ["LinearAlgebra"]
git-tree-sha1 = "f641eb0a4f00c343bbc32346e1217b86f3ce9dad"
uuid = "49dc2e85-a5d0-5ad3-a950-438e2897f1b9"
version = "0.5.1"

[[deps.ChainRules]]
deps = ["ChainRulesCore", "Compat", "IrrationalConstants", "LinearAlgebra", "Random", "RealDot", "SparseArrays", "Statistics"]
git-tree-sha1 = "8b887daa6af5daf705081061e36386190204ac87"
uuid = "082447d4-558c-5d27-93f4-14fc19e9eca2"
version = "1.28.1"

[[deps.ChainRulesCore]]
deps = ["Compat", "LinearAlgebra", "SparseArrays"]
git-tree-sha1 = "9950387274246d08af38f6eef8cb5480862a435f"
uuid = "d360d2e6-b24c-11e9-a2a3-2a2ae2dbcce4"
version = "1.14.0"

[[deps.ChangesOfVariables]]
deps = ["ChainRulesCore", "LinearAlgebra", "Test"]
git-tree-sha1 = "bf98fa45a0a4cee295de98d4c1462be26345b9a1"
uuid = "9e997f8a-9a97-42d5-a9f1-ce6bfc15e2c0"
version = "0.1.2"

[[deps.Clustering]]
deps = ["Distances", "LinearAlgebra", "NearestNeighbors", "Printf", "SparseArrays", "Statistics", "StatsBase"]
git-tree-sha1 = "75479b7df4167267d75294d14b58244695beb2ac"
uuid = "aaaa29a8-35af-508c-8bc3-b662a17a0fe5"
version = "0.14.2"

[[deps.CodecZlib]]
deps = ["TranscodingStreams", "Zlib_jll"]
git-tree-sha1 = "ded953804d019afa9a3f98981d99b33e3db7b6da"
uuid = "944b1d66-785c-5afd-91f1-9de20f533193"
version = "0.7.0"

[[deps.ColorSchemes]]
deps = ["ColorTypes", "Colors", "FixedPointNumbers", "Random"]
git-tree-sha1 = "12fc73e5e0af68ad3137b886e3f7c1eacfca2640"
uuid = "35d6a980-a343-548e-a6ea-1d62b119f2f4"
version = "3.17.1"

[[deps.ColorTypes]]
deps = ["FixedPointNumbers", "Random"]
git-tree-sha1 = "024fe24d83e4a5bf5fc80501a314ce0d1aa35597"
uuid = "3da002f7-5984-5a60-b8a6-cbb66c0b333f"
version = "0.11.0"

[[deps.Colors]]
deps = ["ColorTypes", "FixedPointNumbers", "Reexport"]
git-tree-sha1 = "417b0ed7b8b838aa6ca0a87aadf1bb9eb111ce40"
uuid = "5ae59095-9a9b-59fe-a467-6f913c188581"
version = "0.12.8"

[[deps.Combinatorics]]
git-tree-sha1 = "08c8b6831dc00bfea825826be0bc8336fc369860"
uuid = "861a8166-3701-5b0c-9a16-15d98fcdc6aa"
version = "1.0.2"

[[deps.CommonSolve]]
git-tree-sha1 = "68a0743f578349ada8bc911a5cbd5a2ef6ed6d1f"
uuid = "38540f10-b2f7-11e9-35d8-d573e4eb0ff2"
version = "0.2.0"

[[deps.CommonSubexpressions]]
deps = ["MacroTools", "Test"]
git-tree-sha1 = "7b8a93dba8af7e3b42fecabf646260105ac373f7"
uuid = "bbf7d656-a473-5ed7-a52c-81e309532950"
version = "0.3.0"

[[deps.Compat]]
deps = ["Base64", "Dates", "DelimitedFiles", "Distributed", "InteractiveUtils", "LibGit2", "Libdl", "LinearAlgebra", "Markdown", "Mmap", "Pkg", "Printf", "REPL", "Random", "SHA", "Serialization", "SharedArrays", "Sockets", "SparseArrays", "Statistics", "Test", "UUIDs", "Unicode"]
git-tree-sha1 = "96b0bc6c52df76506efc8a441c6cf1adcb1babc4"
uuid = "34da2185-b29b-5c13-b0c7-acf172513d20"
version = "3.42.0"

[[deps.CompilerSupportLibraries_jll]]
deps = ["Artifacts", "Libdl"]
uuid = "e66e0078-7015-5450-92f7-15fbd957f2ae"

[[deps.CompositeTypes]]
git-tree-sha1 = "d5b014b216dc891e81fea299638e4c10c657b582"
uuid = "b152e2b5-7a66-4b01-a709-34e65c35f657"
version = "0.1.2"

[[deps.CompositionsBase]]
git-tree-sha1 = "455419f7e328a1a2493cabc6428d79e951349769"
uuid = "a33af91c-f02d-484b-be07-31d278c5ca2b"
version = "0.1.1"

[[deps.ConsoleProgressMonitor]]
deps = ["Logging", "ProgressMeter"]
git-tree-sha1 = "3ab7b2136722890b9af903859afcf457fa3059e8"
uuid = "88cd18e8-d9cc-4ea6-8889-5259c0d15c8b"
version = "0.1.2"

[[deps.ConstructionBase]]
deps = ["LinearAlgebra"]
git-tree-sha1 = "f74e9d5388b8620b4cee35d4c5a618dd4dc547f4"
uuid = "187b0558-2788-49d3-abe0-74a17ed4e7c9"
version = "1.3.0"

[[deps.Contour]]
deps = ["StaticArrays"]
git-tree-sha1 = "9f02045d934dc030edad45944ea80dbd1f0ebea7"
uuid = "d38c429a-6771-53c6-b99e-75d170b6e991"
version = "0.5.7"

[[deps.Crayons]]
git-tree-sha1 = "249fe38abf76d48563e2f4556bebd215aa317e15"
uuid = "a8cc5b0e-0ffa-5ad4-8c14-923d3ee1735f"
version = "4.1.1"

[[deps.DataAPI]]
git-tree-sha1 = "cc70b17275652eb47bc9e5f81635981f13cea5c8"
uuid = "9a962f9c-6df0-11e9-0e5d-c546b8b5ee8a"
version = "1.9.0"

[[deps.DataFrames]]
deps = ["Compat", "DataAPI", "Future", "InvertedIndices", "IteratorInterfaceExtensions", "LinearAlgebra", "Markdown", "Missings", "PooledArrays", "PrettyTables", "Printf", "REPL", "Reexport", "SortingAlgorithms", "Statistics", "TableTraits", "Tables", "Unicode"]
git-tree-sha1 = "ae02104e835f219b8930c7664b8012c93475c340"
uuid = "a93c6f00-e57d-5684-b7b6-d8193f3e46c0"
version = "1.3.2"

[[deps.DataStructures]]
deps = ["Compat", "InteractiveUtils", "OrderedCollections"]
git-tree-sha1 = "3daef5523dd2e769dad2365274f760ff5f282c7d"
uuid = "864edb3b-99cc-5e75-8d2d-829cb0a9cfe8"
version = "0.18.11"

[[deps.DataValueInterfaces]]
git-tree-sha1 = "bfc1187b79289637fa0ef6d4436ebdfe6905cbd6"
uuid = "e2d170a0-9d28-54be-80f0-106bbe20a464"
version = "1.0.0"

[[deps.DataValues]]
deps = ["DataValueInterfaces", "Dates"]
git-tree-sha1 = "d88a19299eba280a6d062e135a43f00323ae70bf"
uuid = "e7dc6d0d-1eca-5fa6-8ad6-5aecde8b7ea5"
version = "0.4.13"

[[deps.Dates]]
deps = ["Printf"]
uuid = "ade2ca70-3891-5945-98fb-dc099432e06a"

[[deps.DefineSingletons]]
git-tree-sha1 = "0fba8b706d0178b4dc7fd44a96a92382c9065c2c"
uuid = "244e2a9f-e319-4986-a169-4d1fe445cd52"
version = "0.1.2"

[[deps.DelimitedFiles]]
deps = ["Mmap"]
uuid = "8bb1440f-4735-579b-a4ab-409b98df4dab"

[[deps.DensityInterface]]
deps = ["InverseFunctions", "Test"]
git-tree-sha1 = "80c3e8639e3353e5d2912fb3a1916b8455e2494b"
uuid = "b429d917-457f-4dbc-8f4c-0cc954292b1d"
version = "0.4.0"

[[deps.DiffResults]]
deps = ["StaticArrays"]
git-tree-sha1 = "c18e98cba888c6c25d1c3b048e4b3380ca956805"
uuid = "163ba53b-c6d8-5494-b064-1a9d43ac40c5"
version = "1.0.3"

[[deps.DiffRules]]
deps = ["IrrationalConstants", "LogExpFunctions", "NaNMath", "Random", "SpecialFunctions"]
git-tree-sha1 = "dd933c4ef7b4c270aacd4eb88fa64c147492acf0"
uuid = "b552c78f-8df3-52c6-915a-8e097449b14b"
version = "1.10.0"

[[deps.Distances]]
deps = ["LinearAlgebra", "SparseArrays", "Statistics", "StatsAPI"]
git-tree-sha1 = "3258d0659f812acde79e8a74b11f17ac06d0ca04"
uuid = "b4f34e82-e78d-54a5-968a-f98e89d6e8f7"
version = "0.10.7"

[[deps.Distributed]]
deps = ["Random", "Serialization", "Sockets"]
uuid = "8ba89e20-285c-5b6f-9357-94700520ee1b"

[[deps.Distributions]]
deps = ["ChainRulesCore", "DensityInterface", "FillArrays", "LinearAlgebra", "PDMats", "Printf", "QuadGK", "Random", "SparseArrays", "SpecialFunctions", "Statistics", "StatsBase", "StatsFuns", "Test"]
git-tree-sha1 = "5a4168170ede913a2cd679e53c2123cb4b889795"
uuid = "31c24e10-a181-5473-b8eb-7969acd0382f"
version = "0.25.53"

[[deps.DistributionsAD]]
deps = ["Adapt", "ChainRules", "ChainRulesCore", "Compat", "DiffRules", "Distributions", "FillArrays", "LinearAlgebra", "NaNMath", "PDMats", "Random", "Requires", "SpecialFunctions", "StaticArrays", "StatsBase", "StatsFuns", "ZygoteRules"]
git-tree-sha1 = "b51ed93e06497fc4e7ff78bbca03c4f7951d2ec2"
uuid = "ced4e74d-a319-5a8a-b0ac-84af2272839c"
version = "0.6.38"

[[deps.DocStringExtensions]]
deps = ["LibGit2"]
git-tree-sha1 = "b19534d1895d702889b219c382a6e18010797f0b"
uuid = "ffbed154-4ef7-542d-bbb7-c09d3a79fcae"
version = "0.8.6"

[[deps.DomainSets]]
deps = ["CompositeTypes", "IntervalSets", "LinearAlgebra", "StaticArrays", "Statistics"]
git-tree-sha1 = "5f5f0b750ac576bcf2ab1d7782959894b304923e"
uuid = "5b8099bc-c8ec-5219-889f-1d9e522a28bf"
version = "0.5.9"

[[deps.Downloads]]
deps = ["ArgTools", "LibCURL", "NetworkOptions"]
uuid = "f43a241f-c20a-4ad4-852c-f6b1247861c6"

[[deps.DualNumbers]]
deps = ["Calculus", "NaNMath", "SpecialFunctions"]
git-tree-sha1 = "5837a837389fccf076445fce071c8ddaea35a566"
uuid = "fa6b7ba4-c1ee-5f82-b5fc-ecf0adba8f74"
version = "0.6.8"

[[deps.DynamicPPL]]
deps = ["AbstractMCMC", "AbstractPPL", "BangBang", "Bijectors", "ChainRulesCore", "Distributions", "LinearAlgebra", "MacroTools", "Random", "Setfield", "Test", "ZygoteRules"]
git-tree-sha1 = "5d1704965e4bf0c910693b09ece8163d75e28806"
uuid = "366bfd00-2699-11ea-058f-f148b4cae6d8"
version = "0.19.1"

[[deps.DynamicPolynomials]]
deps = ["DataStructures", "Future", "LinearAlgebra", "MultivariatePolynomials", "MutableArithmetics", "Pkg", "Reexport", "Test"]
git-tree-sha1 = "d0fa82f39c2a5cdb3ee385ad52bc05c42cb4b9f0"
uuid = "7c1d4256-1411-5781-91ec-d7bc3513ac07"
version = "0.4.5"

[[deps.EarCut_jll]]
deps = ["Artifacts", "JLLWrappers", "Libdl", "Pkg"]
git-tree-sha1 = "3f3a2501fa7236e9b911e0f7a588c657e822bb6d"
uuid = "5ae413db-bbd1-5e63-b57d-d24a61df00f5"
version = "2.2.3+0"

[[deps.EllipsisNotation]]
deps = ["ArrayInterface"]
git-tree-sha1 = "d7ab55febfd0907b285fbf8dc0c73c0825d9d6aa"
uuid = "da5c29d0-fa7d-589e-88eb-ea29b0a81949"
version = "1.3.0"

[[deps.EllipticalSliceSampling]]
deps = ["AbstractMCMC", "ArrayInterface", "Distributions", "Random", "Statistics"]
git-tree-sha1 = "bed775e32c6f38a19c1dbe0298480798e6be455f"
uuid = "cad2338a-1db2-11e9-3401-43bc07c9ede2"
version = "0.5.0"

[[deps.Expat_jll]]
deps = ["Artifacts", "JLLWrappers", "Libdl", "Pkg"]
git-tree-sha1 = "ae13fcbc7ab8f16b0856729b050ef0c446aa3492"
uuid = "2e619515-83b5-522b-bb60-26c02a35a201"
version = "2.4.4+0"

[[deps.ExprTools]]
git-tree-sha1 = "56559bbef6ca5ea0c0818fa5c90320398a6fbf8d"
uuid = "e2ba6199-217a-4e67-a87a-7c52f15ade04"
version = "0.1.8"

[[deps.FFMPEG]]
deps = ["FFMPEG_jll"]
git-tree-sha1 = "b57e3acbe22f8484b4b5ff66a7499717fe1a9cc8"
uuid = "c87230d0-a227-11e9-1b43-d7ebe4e7570a"
version = "0.4.1"

[[deps.FFMPEG_jll]]
deps = ["Artifacts", "Bzip2_jll", "FreeType2_jll", "FriBidi_jll", "JLLWrappers", "LAME_jll", "Libdl", "Ogg_jll", "OpenSSL_jll", "Opus_jll", "Pkg", "Zlib_jll", "libass_jll", "libfdk_aac_jll", "libvorbis_jll", "x264_jll", "x265_jll"]
git-tree-sha1 = "d8a578692e3077ac998b50c0217dfd67f21d1e5f"
uuid = "b22a6f82-2f65-5046-a5b2-351ab43fb4e5"
version = "4.4.0+0"

[[deps.FFTW]]
deps = ["AbstractFFTs", "FFTW_jll", "LinearAlgebra", "MKL_jll", "Preferences", "Reexport"]
git-tree-sha1 = "505876577b5481e50d089c1c68899dfb6faebc62"
uuid = "7a1cc6ca-52ef-59f5-83cd-3a7055c09341"
version = "1.4.6"

[[deps.FFTW_jll]]
deps = ["Artifacts", "JLLWrappers", "Libdl", "Pkg"]
git-tree-sha1 = "c6033cc3892d0ef5bb9cd29b7f2f0331ea5184ea"
uuid = "f5851436-0d7a-5f13-b9de-f02708fd171a"
version = "3.3.10+0"

[[deps.FillArrays]]
deps = ["LinearAlgebra", "Random", "SparseArrays", "Statistics"]
git-tree-sha1 = "246621d23d1f43e3b9c368bf3b72b2331a27c286"
uuid = "1a297f60-69ca-5386-bcde-b61e274b549b"
version = "0.13.2"

[[deps.FiniteDiff]]
deps = ["ArrayInterface", "LinearAlgebra", "Requires", "SparseArrays", "StaticArrays"]
git-tree-sha1 = "56956d1e4c1221000b7781104c58c34019792951"
uuid = "6a86dc24-6348-571c-b903-95158fe2bd41"
version = "2.11.0"

[[deps.FixedPointNumbers]]
deps = ["Statistics"]
git-tree-sha1 = "335bfdceacc84c5cdf16aadc768aa5ddfc5383cc"
uuid = "53c48c17-4a7d-5ca2-90c5-79b7896eea93"
version = "0.8.4"

[[deps.Flux]]
deps = ["AbstractTrees", "Adapt", "ArrayInterface", "CUDA", "CodecZlib", "Colors", "DelimitedFiles", "Functors", "Juno", "LinearAlgebra", "MacroTools", "NNlib", "NNlibCUDA", "Pkg", "Printf", "Random", "Reexport", "SHA", "SparseArrays", "Statistics", "StatsBase", "Test", "ZipFile", "Zygote"]
git-tree-sha1 = "983271b47332fd3d9488d6f2d724570290971794"
uuid = "587475ba-b771-5e3f-ad9e-33799f191a9c"
version = "0.12.9"

[[deps.Fontconfig_jll]]
deps = ["Artifacts", "Bzip2_jll", "Expat_jll", "FreeType2_jll", "JLLWrappers", "Libdl", "Libuuid_jll", "Pkg", "Zlib_jll"]
git-tree-sha1 = "21efd19106a55620a188615da6d3d06cd7f6ee03"
uuid = "a3f928ae-7b40-5064-980b-68af3947d34b"
version = "2.13.93+0"

[[deps.Formatting]]
deps = ["Printf"]
git-tree-sha1 = "8339d61043228fdd3eb658d86c926cb282ae72a8"
uuid = "59287772-0a20-5a39-b81b-1366585eb4c0"
version = "0.4.2"

[[deps.ForwardDiff]]
deps = ["CommonSubexpressions", "DiffResults", "DiffRules", "LinearAlgebra", "LogExpFunctions", "NaNMath", "Preferences", "Printf", "Random", "SpecialFunctions", "StaticArrays"]
git-tree-sha1 = "1bd6fc0c344fc0cbee1f42f8d2e7ec8253dda2d2"
uuid = "f6369f11-7733-5829-9624-2563aa707210"
version = "0.10.25"

[[deps.FreeType2_jll]]
deps = ["Artifacts", "Bzip2_jll", "JLLWrappers", "Libdl", "Pkg", "Zlib_jll"]
git-tree-sha1 = "87eb71354d8ec1a96d4a7636bd57a7347dde3ef9"
uuid = "d7e528f0-a631-5988-bf34-fe36492bcfd7"
version = "2.10.4+0"

[[deps.FriBidi_jll]]
deps = ["Artifacts", "JLLWrappers", "Libdl", "Pkg"]
git-tree-sha1 = "aa31987c2ba8704e23c6c8ba8a4f769d5d7e4f91"
uuid = "559328eb-81f9-559d-9380-de523a88c83c"
version = "1.0.10+0"

[[deps.Functors]]
git-tree-sha1 = "223fffa49ca0ff9ce4f875be001ffe173b2b7de4"
uuid = "d9f16b24-f501-4c13-a1f2-28368ffc5196"
version = "0.2.8"

[[deps.Future]]
deps = ["Random"]
uuid = "9fa8497b-333b-5362-9e8d-4d0656e87820"

[[deps.GLFW_jll]]
deps = ["Artifacts", "JLLWrappers", "Libdl", "Libglvnd_jll", "Pkg", "Xorg_libXcursor_jll", "Xorg_libXi_jll", "Xorg_libXinerama_jll", "Xorg_libXrandr_jll"]
git-tree-sha1 = "51d2dfe8e590fbd74e7a842cf6d13d8a2f45dc01"
uuid = "0656b61e-2033-5cc2-a64a-77c0f6c09b89"
version = "3.3.6+0"

[[deps.GPUArrays]]
deps = ["Adapt", "LLVM", "LinearAlgebra", "Printf", "Random", "Serialization", "Statistics"]
git-tree-sha1 = "9010083c218098a3695653773695a9949e7e8f0d"
uuid = "0c68f7d7-f131-5f86-a1c3-88cf8149b2d7"
version = "8.3.1"

[[deps.GPUCompiler]]
deps = ["ExprTools", "InteractiveUtils", "LLVM", "Libdl", "Logging", "TimerOutputs", "UUIDs"]
git-tree-sha1 = "647a54f196b5ffb7c3bc2fec5c9a57fa273354cc"
uuid = "61eb1bfa-7361-4325-ad38-22787b887f55"
version = "0.13.14"

[[deps.GR]]
deps = ["Base64", "DelimitedFiles", "GR_jll", "HTTP", "JSON", "Libdl", "LinearAlgebra", "Pkg", "Printf", "Random", "RelocatableFolders", "Serialization", "Sockets", "Test", "UUIDs"]
git-tree-sha1 = "9f836fb62492f4b0f0d3b06f55983f2704ed0883"
uuid = "28b8d3ca-fb5f-59d9-8090-bfdbd6d07a71"
version = "0.64.0"

[[deps.GR_jll]]
deps = ["Artifacts", "Bzip2_jll", "Cairo_jll", "FFMPEG_jll", "Fontconfig_jll", "GLFW_jll", "JLLWrappers", "JpegTurbo_jll", "Libdl", "Libtiff_jll", "Pixman_jll", "Pkg", "Qt5Base_jll", "Zlib_jll", "libpng_jll"]
git-tree-sha1 = "a6c850d77ad5118ad3be4bd188919ce97fffac47"
uuid = "d2c73de3-f751-5644-a686-071e5b155ba9"
version = "0.64.0+0"

[[deps.GeometryBasics]]
deps = ["EarCut_jll", "IterTools", "LinearAlgebra", "StaticArrays", "StructArrays", "Tables"]
git-tree-sha1 = "83ea630384a13fc4f002b77690bc0afeb4255ac9"
uuid = "5c1252a2-5f33-56bf-86c9-59e7332b4326"
version = "0.4.2"

[[deps.Gettext_jll]]
deps = ["Artifacts", "CompilerSupportLibraries_jll", "JLLWrappers", "Libdl", "Libiconv_jll", "Pkg", "XML2_jll"]
git-tree-sha1 = "9b02998aba7bf074d14de89f9d37ca24a1a0b046"
uuid = "78b55507-aeef-58d4-861c-77aaff3498b1"
version = "0.21.0+0"

[[deps.Glib_jll]]
deps = ["Artifacts", "Gettext_jll", "JLLWrappers", "Libdl", "Libffi_jll", "Libiconv_jll", "Libmount_jll", "PCRE_jll", "Pkg", "Zlib_jll"]
git-tree-sha1 = "a32d672ac2c967f3deb8a81d828afc739c838a06"
uuid = "7746bdde-850d-59dc-9ae8-88ece973131d"
version = "2.68.3+2"

[[deps.Graphite2_jll]]
deps = ["Artifacts", "JLLWrappers", "Libdl", "Pkg"]
git-tree-sha1 = "344bf40dcab1073aca04aa0df4fb092f920e4011"
uuid = "3b182d85-2403-5c21-9c21-1e1f0cc25472"
version = "1.3.14+0"

[[deps.Grisu]]
git-tree-sha1 = "53bb909d1151e57e2484c3d1b53e19552b887fb2"
uuid = "42e2da0e-8278-4e71-bc24-59509adca0fe"
version = "1.0.2"

[[deps.Groebner]]
deps = ["AbstractAlgebra", "Combinatorics", "Logging", "MultivariatePolynomials", "Primes", "Random"]
git-tree-sha1 = "585db15083afd8b105d611af8723fe5b245fc928"
uuid = "0b43b601-686d-58a3-8a1c-6623616c7cd4"
version = "0.2.1"

[[deps.GroupsCore]]
deps = ["Markdown", "Random"]
git-tree-sha1 = "9e1a5e9f3b81ad6a5c613d181664a0efc6fe6dd7"
uuid = "d5909c97-4eac-4ecc-a3dc-fdd0858a4120"
version = "0.4.0"

[[deps.HTTP]]
deps = ["Base64", "Dates", "IniFile", "Logging", "MbedTLS", "NetworkOptions", "Sockets", "URIs"]
git-tree-sha1 = "0fa77022fe4b511826b39c894c90daf5fce3334a"
uuid = "cd3eb016-35fb-5094-929b-558a96fad6f3"
version = "0.9.17"

[[deps.HarfBuzz_jll]]
deps = ["Artifacts", "Cairo_jll", "Fontconfig_jll", "FreeType2_jll", "Glib_jll", "Graphite2_jll", "JLLWrappers", "Libdl", "Libffi_jll", "Pkg"]
git-tree-sha1 = "129acf094d168394e80ee1dc4bc06ec835e510a3"
uuid = "2e76f6c2-a576-52d4-95c1-20adfe4de566"
version = "2.8.1+1"

[[deps.HypergeometricFunctions]]
deps = ["DualNumbers", "LinearAlgebra", "SpecialFunctions", "Test"]
git-tree-sha1 = "65e4589030ef3c44d3b90bdc5aac462b4bb05567"
uuid = "34004b35-14d8-5ef3-9330-4cdb6864b03a"
version = "0.3.8"

[[deps.Hyperscript]]
deps = ["Test"]
git-tree-sha1 = "8d511d5b81240fc8e6802386302675bdf47737b9"
uuid = "47d2ed2b-36de-50cf-bf87-49c2cf4b8b91"
version = "0.0.4"

[[deps.HypertextLiteral]]
git-tree-sha1 = "2b078b5a615c6c0396c77810d92ee8c6f470d238"
uuid = "ac1192a8-f4b3-4bfe-ba22-af5b92cd3ab2"
version = "0.9.3"

[[deps.IOCapture]]
deps = ["Logging", "Random"]
git-tree-sha1 = "f7be53659ab06ddc986428d3a9dcc95f6fa6705a"
uuid = "b5f81e59-6552-4d32-b1f0-c071b021bf89"
version = "0.2.2"

[[deps.IRTools]]
deps = ["InteractiveUtils", "MacroTools", "Test"]
git-tree-sha1 = "7f43342f8d5fd30ead0ba1b49ab1a3af3b787d24"
uuid = "7869d1d1-7146-5819-86e3-90919afe41df"
version = "0.4.5"

[[deps.IfElse]]
git-tree-sha1 = "debdd00ffef04665ccbb3e150747a77560e8fad1"
uuid = "615f187c-cbe4-4ef1-ba3b-2fcf58d6d173"
version = "0.1.1"

[[deps.IniFile]]
git-tree-sha1 = "f550e6e32074c939295eb5ea6de31849ac2c9625"
uuid = "83e8ac13-25f8-5344-8a64-a9f2b223428f"
version = "0.5.1"

[[deps.InitialValues]]
git-tree-sha1 = "4da0f88e9a39111c2fa3add390ab15f3a44f3ca3"
uuid = "22cec73e-a1b8-11e9-2c92-598750a2cf9c"
version = "0.3.1"

[[deps.InplaceOps]]
deps = ["LinearAlgebra", "Test"]
git-tree-sha1 = "50b41d59e7164ab6fda65e71049fee9d890731ff"
uuid = "505f98c9-085e-5b2c-8e89-488be7bf1f34"
version = "0.3.0"

[[deps.IntelOpenMP_jll]]
deps = ["Artifacts", "JLLWrappers", "Libdl", "Pkg"]
git-tree-sha1 = "d979e54b71da82f3a65b62553da4fc3d18c9004c"
uuid = "1d5cc7b8-4909-519e-a0f8-d0f5ad9712d0"
version = "2018.0.3+2"

[[deps.InteractiveUtils]]
deps = ["Markdown"]
uuid = "b77e0a4c-d291-57a0-90e8-8db25a27a240"

[[deps.Interpolations]]
deps = ["AxisAlgorithms", "ChainRulesCore", "LinearAlgebra", "OffsetArrays", "Random", "Ratios", "Requires", "SharedArrays", "SparseArrays", "StaticArrays", "WoodburyMatrices"]
git-tree-sha1 = "b15fc0a95c564ca2e0a7ae12c1f095ca848ceb31"
uuid = "a98d9a8b-a2ab-59e6-89dd-64a1c18fca59"
version = "0.13.5"

[[deps.IntervalSets]]
deps = ["Dates", "EllipsisNotation", "Statistics"]
git-tree-sha1 = "bcf640979ee55b652f3b01650444eb7bbe3ea837"
uuid = "8197267c-284f-5f27-9208-e0e47529a953"
version = "0.5.4"

[[deps.InverseFunctions]]
deps = ["Test"]
git-tree-sha1 = "91b5dcf362c5add98049e6c29ee756910b03051d"
uuid = "3587e190-3f89-42d0-90ee-14403ec27112"
version = "0.1.3"

[[deps.InvertedIndices]]
git-tree-sha1 = "bee5f1ef5bf65df56bdd2e40447590b272a5471f"
uuid = "41ab1584-1d38-5bbf-9106-f11c6c58b48f"
version = "1.1.0"

[[deps.IrrationalConstants]]
git-tree-sha1 = "7fd44fd4ff43fc60815f8e764c0f352b83c49151"
uuid = "92d709cd-6900-40b7-9082-c6be49f344b6"
version = "0.1.1"

[[deps.IterTools]]
git-tree-sha1 = "fa6287a4469f5e048d763df38279ee729fbd44e5"
uuid = "c8e1da08-722c-5040-9ed9-7db0dc04731e"
version = "1.4.0"

[[deps.IteratorInterfaceExtensions]]
git-tree-sha1 = "a3f24677c21f5bbe9d2a714f95dcd58337fb2856"
uuid = "82899510-4779-5014-852e-03e436cf321d"
version = "1.0.0"

[[deps.JLLWrappers]]
deps = ["Preferences"]
git-tree-sha1 = "abc9885a7ca2052a736a600f7fa66209f96506e1"
uuid = "692b3bcd-3c85-4b1f-b108-f13ce0eb3210"
version = "1.4.1"

[[deps.JSON]]
deps = ["Dates", "Mmap", "Parsers", "Unicode"]
git-tree-sha1 = "3c837543ddb02250ef42f4738347454f95079d4e"
uuid = "682c06a0-de6a-54ab-a142-c8b1cf79cde6"
version = "0.21.3"

[[deps.JpegTurbo_jll]]
deps = ["Artifacts", "JLLWrappers", "Libdl", "Pkg"]
git-tree-sha1 = "b53380851c6e6664204efb2e62cd24fa5c47e4ba"
uuid = "aacddb02-875f-59d6-b918-886e6ef4fbf8"
version = "2.1.2+0"

[[deps.Juno]]
deps = ["Base64", "Logging", "Media", "Profile"]
git-tree-sha1 = "07cb43290a840908a771552911a6274bc6c072c7"
uuid = "e5e0dc1b-0480-54bc-9374-aad01c23163d"
version = "0.8.4"

[[deps.KernelDensity]]
deps = ["Distributions", "DocStringExtensions", "FFTW", "Interpolations", "StatsBase"]
git-tree-sha1 = "591e8dc09ad18386189610acafb970032c519707"
uuid = "5ab0869b-81aa-558d-bb23-cbf5423bbe9b"
version = "0.6.3"

[[deps.LAME_jll]]
deps = ["Artifacts", "JLLWrappers", "Libdl", "Pkg"]
git-tree-sha1 = "f6250b16881adf048549549fba48b1161acdac8c"
uuid = "c1c5ebd0-6772-5130-a774-d5fcae4a789d"
version = "3.100.1+0"

[[deps.LERC_jll]]
deps = ["Artifacts", "JLLWrappers", "Libdl", "Pkg"]
git-tree-sha1 = "bf36f528eec6634efc60d7ec062008f171071434"
uuid = "88015f11-f218-50d7-93a8-a6af411a945d"
version = "3.0.0+1"

[[deps.LLVM]]
deps = ["CEnum", "LLVMExtra_jll", "Libdl", "Printf", "Unicode"]
git-tree-sha1 = "c9b86064be5ae0f63e50816a5a90b08c474507ae"
uuid = "929cbde3-209d-540e-8aea-75f648917ca0"
version = "4.9.1"

[[deps.LLVMExtra_jll]]
deps = ["Artifacts", "JLLWrappers", "LazyArtifacts", "Libdl", "Pkg"]
git-tree-sha1 = "5558ad3c8972d602451efe9d81c78ec14ef4f5ef"
uuid = "dad2f222-ce93-54a1-a47d-0025e8a3acab"
version = "0.0.14+2"

[[deps.LRUCache]]
git-tree-sha1 = "d64a0aff6691612ab9fb0117b0995270871c5dfc"
uuid = "8ac3fa9e-de4c-5943-b1dc-09c6b5f20637"
version = "1.3.0"

[[deps.LZO_jll]]
deps = ["Artifacts", "JLLWrappers", "Libdl", "Pkg"]
git-tree-sha1 = "e5b909bcf985c5e2605737d2ce278ed791b89be6"
uuid = "dd4b983a-f0e5-5f8d-a1b7-129d4a5fb1ac"
version = "2.10.1+0"

[[deps.LaTeXStrings]]
git-tree-sha1 = "f2355693d6778a178ade15952b7ac47a4ff97996"
uuid = "b964fa9f-0449-5b57-a5c2-d3ea65f4040f"
version = "1.3.0"

[[deps.LabelledArrays]]
deps = ["ArrayInterface", "ChainRulesCore", "LinearAlgebra", "MacroTools", "StaticArrays"]
git-tree-sha1 = "fbd884a02f8bf98fd90c53c1c9d2b21f9f30f42a"
uuid = "2ee39098-c373-598a-b85f-a56591580800"
version = "1.8.0"

[[deps.Latexify]]
deps = ["Formatting", "InteractiveUtils", "LaTeXStrings", "MacroTools", "Markdown", "Printf", "Requires"]
git-tree-sha1 = "4f00cc36fede3c04b8acf9b2e2763decfdcecfa6"
uuid = "23fbe1c1-3f47-55db-b15f-69d7ec21a316"
version = "0.15.13"

[[deps.LazyArtifacts]]
deps = ["Artifacts", "Pkg"]
uuid = "4af54fe1-eca0-43a8-85a7-787d91b784e3"

[[deps.LeftChildRightSiblingTrees]]
deps = ["AbstractTrees"]
git-tree-sha1 = "b864cb409e8e445688bc478ef87c0afe4f6d1f8d"
uuid = "1d6d02ad-be62-4b6b-8a6d-2f90e265016e"
version = "0.1.3"

[[deps.LibCURL]]
deps = ["LibCURL_jll", "MozillaCACerts_jll"]
uuid = "b27032c2-a3e7-50c8-80cd-2d36dbcbfd21"

[[deps.LibCURL_jll]]
deps = ["Artifacts", "LibSSH2_jll", "Libdl", "MbedTLS_jll", "Zlib_jll", "nghttp2_jll"]
uuid = "deac9b47-8bc7-5906-a0fe-35ac56dc84c0"

[[deps.LibGit2]]
deps = ["Base64", "NetworkOptions", "Printf", "SHA"]
uuid = "76f85450-5226-5b5a-8eaa-529ad045b433"

[[deps.LibSSH2_jll]]
deps = ["Artifacts", "Libdl", "MbedTLS_jll"]
uuid = "29816b5a-b9ab-546f-933c-edad1886dfa8"

[[deps.Libdl]]
uuid = "8f399da3-3557-5675-b5ff-fb832c97cbdb"

[[deps.Libffi_jll]]
deps = ["Artifacts", "JLLWrappers", "Libdl", "Pkg"]
git-tree-sha1 = "0b4a5d71f3e5200a7dff793393e09dfc2d874290"
uuid = "e9f186c6-92d2-5b65-8a66-fee21dc1b490"
version = "3.2.2+1"

[[deps.Libgcrypt_jll]]
deps = ["Artifacts", "JLLWrappers", "Libdl", "Libgpg_error_jll", "Pkg"]
git-tree-sha1 = "64613c82a59c120435c067c2b809fc61cf5166ae"
uuid = "d4300ac3-e22c-5743-9152-c294e39db1e4"
version = "1.8.7+0"

[[deps.Libglvnd_jll]]
deps = ["Artifacts", "JLLWrappers", "Libdl", "Pkg", "Xorg_libX11_jll", "Xorg_libXext_jll"]
git-tree-sha1 = "7739f837d6447403596a75d19ed01fd08d6f56bf"
uuid = "7e76a0d4-f3c7-5321-8279-8d96eeed0f29"
version = "1.3.0+3"

[[deps.Libgpg_error_jll]]
deps = ["Artifacts", "JLLWrappers", "Libdl", "Pkg"]
git-tree-sha1 = "c333716e46366857753e273ce6a69ee0945a6db9"
uuid = "7add5ba3-2f88-524e-9cd5-f83b8a55f7b8"
version = "1.42.0+0"

[[deps.Libiconv_jll]]
deps = ["Artifacts", "JLLWrappers", "Libdl", "Pkg"]
git-tree-sha1 = "42b62845d70a619f063a7da093d995ec8e15e778"
uuid = "94ce4f54-9a6c-5748-9c1c-f9c7231a4531"
version = "1.16.1+1"

[[deps.Libmount_jll]]
deps = ["Artifacts", "JLLWrappers", "Libdl", "Pkg"]
git-tree-sha1 = "9c30530bf0effd46e15e0fdcf2b8636e78cbbd73"
uuid = "4b2f31a3-9ecc-558c-b454-b3730dcb73e9"
version = "2.35.0+0"

[[deps.Libtask]]
deps = ["IRTools", "LRUCache", "LinearAlgebra", "MacroTools", "Statistics"]
git-tree-sha1 = "ed1b54f6df6fb7af8b315cfdc288ab5572dbd3ba"
uuid = "6f1fad26-d15e-5dc8-ae53-837a1d7b8c9f"
version = "0.7.0"

[[deps.Libtiff_jll]]
deps = ["Artifacts", "JLLWrappers", "JpegTurbo_jll", "LERC_jll", "Libdl", "Pkg", "Zlib_jll", "Zstd_jll"]
git-tree-sha1 = "c9551dd26e31ab17b86cbd00c2ede019c08758eb"
uuid = "89763e89-9b03-5906-acba-b20f662cd828"
version = "4.3.0+1"

[[deps.Libuuid_jll]]
deps = ["Artifacts", "JLLWrappers", "Libdl", "Pkg"]
git-tree-sha1 = "7f3efec06033682db852f8b3bc3c1d2b0a0ab066"
uuid = "38a345b3-de98-5d2b-a5d3-14cd9215e700"
version = "2.36.0+0"

[[deps.LineSearches]]
deps = ["LinearAlgebra", "NLSolversBase", "NaNMath", "Parameters", "Printf"]
git-tree-sha1 = "f27132e551e959b3667d8c93eae90973225032dd"
uuid = "d3d80556-e9d4-5f37-9878-2ab0fcc64255"
version = "7.1.1"

[[deps.LinearAlgebra]]
deps = ["Libdl", "libblastrampoline_jll"]
uuid = "37e2e46d-f89d-539d-b4ee-838fcccc9c8e"

[[deps.LogExpFunctions]]
deps = ["ChainRulesCore", "ChangesOfVariables", "DocStringExtensions", "InverseFunctions", "IrrationalConstants", "LinearAlgebra"]
git-tree-sha1 = "58f25e56b706f95125dcb796f39e1fb01d913a71"
uuid = "2ab3a3ac-af41-5b50-aa03-7779005ae688"
version = "0.3.10"

[[deps.Logging]]
uuid = "56ddb016-857b-54e1-b83d-db4d58db5568"

[[deps.LoggingExtras]]
deps = ["Dates", "Logging"]
git-tree-sha1 = "dfeda1c1130990428720de0024d4516b1902ce98"
uuid = "e6f89c97-d47a-5376-807f-9c37f3926c36"
version = "0.4.7"

[[deps.MCMCChains]]
deps = ["AbstractMCMC", "AxisArrays", "Compat", "Dates", "Distributions", "Formatting", "IteratorInterfaceExtensions", "KernelDensity", "LinearAlgebra", "MCMCDiagnosticTools", "MLJModelInterface", "NaturalSort", "OrderedCollections", "PrettyTables", "Random", "RecipesBase", "Serialization", "Statistics", "StatsBase", "StatsFuns", "TableTraits", "Tables"]
git-tree-sha1 = "872da3b1f21fa79c66723225efabc878f18509ed"
uuid = "c7f686f2-ff18-58e9-bc7b-31028e88f75d"
version = "5.1.0"

[[deps.MCMCDiagnosticTools]]
deps = ["AbstractFFTs", "DataAPI", "Distributions", "LinearAlgebra", "MLJModelInterface", "Random", "SpecialFunctions", "Statistics", "StatsBase", "Tables"]
git-tree-sha1 = "058d08594e91ba1d98dcc3669f9421a76824aa95"
uuid = "be115224-59cd-429b-ad48-344e309966f0"
version = "0.1.3"

[[deps.MKL_jll]]
deps = ["Artifacts", "IntelOpenMP_jll", "JLLWrappers", "LazyArtifacts", "Libdl", "Pkg"]
git-tree-sha1 = "e595b205efd49508358f7dc670a940c790204629"
uuid = "856f044c-d86e-5d09-b602-aeab76dc8ba7"
version = "2022.0.0+0"

[[deps.MLJModelInterface]]
deps = ["Random", "ScientificTypesBase", "StatisticalTraits"]
git-tree-sha1 = "74d7fb54c306af241c5f9d4816b735cb4051e125"
uuid = "e80e1ace-859a-464e-9ed9-23947d8ae3ea"
version = "1.4.2"

[[deps.MacroTools]]
deps = ["Markdown", "Random"]
git-tree-sha1 = "3d3e902b31198a27340d0bf00d6ac452866021cf"
uuid = "1914dd2f-81c6-5fcd-8719-6d5c9610ff09"
version = "0.5.9"

[[deps.MappedArrays]]
git-tree-sha1 = "e8b359ef06ec72e8c030463fe02efe5527ee5142"
uuid = "dbb5928d-eab1-5f90-85c2-b9b0edb7c900"
version = "0.4.1"

[[deps.Markdown]]
deps = ["Base64"]
uuid = "d6f4376e-aef5-505a-96c1-9c027394607a"

[[deps.MbedTLS]]
deps = ["Dates", "MbedTLS_jll", "Random", "Sockets"]
git-tree-sha1 = "1c38e51c3d08ef2278062ebceade0e46cefc96fe"
uuid = "739be429-bea8-5141-9913-cc70e7f3736d"
version = "1.0.3"

[[deps.MbedTLS_jll]]
deps = ["Artifacts", "Libdl"]
uuid = "c8ffd9c3-330d-5841-b78e-0817d7145fa1"

[[deps.Measures]]
git-tree-sha1 = "e498ddeee6f9fdb4551ce855a46f54dbd900245f"
uuid = "442fdcdd-2543-5da2-b0f3-8c86c306513e"
version = "0.3.1"

[[deps.Media]]
deps = ["MacroTools", "Test"]
git-tree-sha1 = "75a54abd10709c01f1b86b84ec225d26e840ed58"
uuid = "e89f7d12-3494-54d1-8411-f7d8b9ae1f27"
version = "0.5.0"

[[deps.Metatheory]]
deps = ["AutoHashEquals", "DataStructures", "Dates", "DocStringExtensions", "Parameters", "Reexport", "TermInterface", "ThreadsX", "TimerOutputs"]
git-tree-sha1 = "0886d229caaa09e9f56bcf1991470bd49758a69f"
uuid = "e9d8d322-4543-424a-9be4-0cc815abe26c"
version = "1.3.3"

[[deps.MicroCollections]]
deps = ["BangBang", "InitialValues", "Setfield"]
git-tree-sha1 = "6bb7786e4f24d44b4e29df03c69add1b63d88f01"
uuid = "128add7d-3638-4c79-886c-908ea0c25c34"
version = "0.1.2"

[[deps.Missings]]
deps = ["DataAPI"]
git-tree-sha1 = "bf210ce90b6c9eed32d25dbcae1ebc565df2687f"
uuid = "e1d29d7a-bbdc-5cf2-9ac0-f12de2c33e28"
version = "1.0.2"

[[deps.Mmap]]
uuid = "a63ad114-7e13-5084-954f-fe012c677804"

[[deps.MozillaCACerts_jll]]
uuid = "14a3606d-f60d-562e-9121-12d972cd8159"

[[deps.MultivariatePolynomials]]
deps = ["DataStructures", "LinearAlgebra", "MutableArithmetics"]
git-tree-sha1 = "13ecec3d52a409be2e8653516955ec58f1c5a847"
uuid = "102ac46a-7ee4-5c85-9060-abc95bfdeaa3"
version = "0.4.4"

[[deps.MultivariateStats]]
deps = ["Arpack", "LinearAlgebra", "SparseArrays", "Statistics", "StatsAPI", "StatsBase"]
git-tree-sha1 = "7008a3412d823e29d370ddc77411d593bd8a3d03"
uuid = "6f286f6a-111f-5878-ab1e-185364afe411"
version = "0.9.1"

[[deps.MutableArithmetics]]
deps = ["LinearAlgebra", "SparseArrays", "Test"]
git-tree-sha1 = "ba8c0f8732a24facba709388c74ba99dcbfdda1e"
uuid = "d8a4904e-b15c-11e9-3269-09a3773c0cb0"
version = "1.0.0"

[[deps.NLSolversBase]]
deps = ["DiffResults", "Distributed", "FiniteDiff", "ForwardDiff"]
git-tree-sha1 = "50310f934e55e5ca3912fb941dec199b49ca9b68"
uuid = "d41bc354-129a-5804-8e4c-c37616107c6c"
version = "7.8.2"

[[deps.NNlib]]
deps = ["Adapt", "ChainRulesCore", "Compat", "LinearAlgebra", "Pkg", "Requires", "Statistics"]
git-tree-sha1 = "a59a614b8b4ea6dc1dcec8c6514e251f13ccbe10"
uuid = "872c559c-99b0-510c-b3b7-b6c96a88d5cd"
version = "0.8.4"

[[deps.NNlibCUDA]]
deps = ["CUDA", "LinearAlgebra", "NNlib", "Random", "Statistics"]
git-tree-sha1 = "0d18b4c80a92a00d3d96e8f9677511a7422a946e"
uuid = "a00861dc-f156-4864-bf3c-e6376f28a68d"
version = "0.2.2"

[[deps.NaNMath]]
git-tree-sha1 = "b086b7ea07f8e38cf122f5016af580881ac914fe"
uuid = "77ba4419-2d1f-58cd-9bb1-8ffee604a2e3"
version = "0.3.7"

[[deps.NamedArrays]]
deps = ["Combinatorics", "DataStructures", "DelimitedFiles", "InvertedIndices", "LinearAlgebra", "Random", "Requires", "SparseArrays", "Statistics"]
git-tree-sha1 = "2fd5787125d1a93fbe30961bd841707b8a80d75b"
uuid = "86f7a689-2022-50b4-a561-43c23ac3c673"
version = "0.9.6"

[[deps.NaturalSort]]
git-tree-sha1 = "eda490d06b9f7c00752ee81cfa451efe55521e21"
uuid = "c020b1a1-e9b0-503a-9c33-f039bfc54a85"
version = "1.0.0"

[[deps.NearestNeighbors]]
deps = ["Distances", "StaticArrays"]
git-tree-sha1 = "ded92de95031d4a8c61dfb6ba9adb6f1d8016ddd"
uuid = "b8a86587-4115-5ab1-83bc-aa920d37bbce"
version = "0.4.10"

[[deps.NetworkOptions]]
uuid = "ca575930-c2e3-43a9-ace4-1e988b2c1908"

[[deps.Observables]]
git-tree-sha1 = "fe29afdef3d0c4a8286128d4e45cc50621b1e43d"
uuid = "510215fc-4207-5dde-b226-833fc4488ee2"
version = "0.4.0"

[[deps.OffsetArrays]]
deps = ["Adapt"]
git-tree-sha1 = "043017e0bdeff61cfbb7afeb558ab29536bbb5ed"
uuid = "6fe1bfb0-de20-5000-8ca7-80f57d26f881"
version = "1.10.8"

[[deps.Ogg_jll]]
deps = ["Artifacts", "JLLWrappers", "Libdl", "Pkg"]
git-tree-sha1 = "887579a3eb005446d514ab7aeac5d1d027658b8f"
uuid = "e7412a2a-1a6e-54c0-be00-318e2571c051"
version = "1.3.5+1"

[[deps.OpenBLAS_jll]]
deps = ["Artifacts", "CompilerSupportLibraries_jll", "Libdl"]
uuid = "4536629a-c528-5b80-bd46-f80d51c5b363"

[[deps.OpenLibm_jll]]
deps = ["Artifacts", "Libdl"]
uuid = "05823500-19ac-5b8b-9628-191a04bc5112"

[[deps.OpenSSL_jll]]
deps = ["Artifacts", "JLLWrappers", "Libdl", "Pkg"]
git-tree-sha1 = "ab05aa4cc89736e95915b01e7279e61b1bfe33b8"
uuid = "458c3c95-2e84-50aa-8efc-19380b2a3a95"
version = "1.1.14+0"

[[deps.OpenSpecFun_jll]]
deps = ["Artifacts", "CompilerSupportLibraries_jll", "JLLWrappers", "Libdl", "Pkg"]
git-tree-sha1 = "13652491f6856acfd2db29360e1bbcd4565d04f1"
uuid = "efe28fd5-8261-553b-a9e1-b2916fc3738e"
version = "0.5.5+0"

[[deps.Optim]]
deps = ["Compat", "FillArrays", "ForwardDiff", "LineSearches", "LinearAlgebra", "NLSolversBase", "NaNMath", "Parameters", "PositiveFactorizations", "Printf", "SparseArrays", "StatsBase"]
git-tree-sha1 = "bc0a748740e8bc5eeb9ea6031e6f050de1fc0ba2"
uuid = "429524aa-4258-5aef-a3af-852621145aeb"
version = "1.6.2"

[[deps.Opus_jll]]
deps = ["Artifacts", "JLLWrappers", "Libdl", "Pkg"]
git-tree-sha1 = "51a08fb14ec28da2ec7a927c4337e4332c2a4720"
uuid = "91d4177d-7536-5919-b921-800302f37372"
version = "1.3.2+0"

[[deps.OrderedCollections]]
git-tree-sha1 = "85f8e6578bf1f9ee0d11e7bb1b1456435479d47c"
uuid = "bac558e1-5e72-5ebc-8fee-abe8a469f55d"
version = "1.4.1"

[[deps.PCRE_jll]]
deps = ["Artifacts", "JLLWrappers", "Libdl", "Pkg"]
git-tree-sha1 = "b2a7af664e098055a7529ad1a900ded962bca488"
uuid = "2f80f16e-611a-54ab-bc61-aa92de5b98fc"
version = "8.44.0+0"

[[deps.PDMats]]
deps = ["LinearAlgebra", "SparseArrays", "SuiteSparse"]
git-tree-sha1 = "e8185b83b9fc56eb6456200e873ce598ebc7f262"
uuid = "90014a1f-27ba-587c-ab20-58faa44d9150"
version = "0.11.7"

[[deps.Parameters]]
deps = ["OrderedCollections", "UnPack"]
git-tree-sha1 = "34c0e9ad262e5f7fc75b10a9952ca7692cfc5fbe"
uuid = "d96e819e-fc66-5662-9728-84c9c7592b0a"
version = "0.12.3"

[[deps.Parsers]]
deps = ["Dates"]
git-tree-sha1 = "85b5da0fa43588c75bb1ff986493443f821c70b7"
uuid = "69de0a69-1ddd-5017-9359-2bf0b02dc9f0"
version = "2.2.3"

[[deps.Pixman_jll]]
deps = ["Artifacts", "JLLWrappers", "Libdl", "Pkg"]
git-tree-sha1 = "b4f5d02549a10e20780a24fce72bea96b6329e29"
uuid = "30392449-352a-5448-841d-b1acce4e97dc"
version = "0.40.1+0"

[[deps.Pkg]]
deps = ["Artifacts", "Dates", "Downloads", "LibGit2", "Libdl", "Logging", "Markdown", "Printf", "REPL", "Random", "SHA", "Serialization", "TOML", "Tar", "UUIDs", "p7zip_jll"]
uuid = "44cfe95a-1eb2-52ea-b672-e2afdf69b78f"

[[deps.PlotThemes]]
deps = ["PlotUtils", "Requires", "Statistics"]
git-tree-sha1 = "a3a964ce9dc7898193536002a6dd892b1b5a6f1d"
uuid = "ccf2f8ad-2431-5c83-bf29-c5338b663b6a"
version = "2.0.1"

[[deps.PlotUtils]]
deps = ["ColorSchemes", "Colors", "Dates", "Printf", "Random", "Reexport", "Statistics"]
git-tree-sha1 = "bb16469fd5224100e422f0b027d26c5a25de1200"
uuid = "995b91a9-d308-5afd-9ec6-746e21dbc043"
version = "1.2.0"

[[deps.Plots]]
deps = ["Base64", "Contour", "Dates", "Downloads", "FFMPEG", "FixedPointNumbers", "GR", "GeometryBasics", "JSON", "Latexify", "LinearAlgebra", "Measures", "NaNMath", "Pkg", "PlotThemes", "PlotUtils", "Printf", "REPL", "Random", "RecipesBase", "RecipesPipeline", "Reexport", "Requires", "Scratch", "Showoff", "SparseArrays", "Statistics", "StatsBase", "UUIDs", "UnicodeFun", "Unzip"]
git-tree-sha1 = "5f6e1309595e95db24342e56cd4dabd2159e0b79"
uuid = "91a5bcdd-55d7-5caf-9e0b-520d859cae80"
version = "1.27.3"

[[deps.PlutoUI]]
deps = ["AbstractPlutoDingetjes", "Base64", "ColorTypes", "Dates", "Hyperscript", "HypertextLiteral", "IOCapture", "InteractiveUtils", "JSON", "Logging", "Markdown", "Random", "Reexport", "UUIDs"]
git-tree-sha1 = "bf0a1121af131d9974241ba53f601211e9303a9e"
uuid = "7f904dfe-b85e-4ff6-b463-dae2292396a8"
version = "0.7.37"

[[deps.PooledArrays]]
deps = ["DataAPI", "Future"]
git-tree-sha1 = "28ef6c7ce353f0b35d0df0d5930e0d072c1f5b9b"
uuid = "2dfb63ee-cc39-5dd5-95bd-886bf059d720"
version = "1.4.1"

[[deps.PositiveFactorizations]]
deps = ["LinearAlgebra"]
git-tree-sha1 = "17275485f373e6673f7e7f97051f703ed5b15b20"
uuid = "85a6dd25-e78a-55b7-8502-1745935b8125"
version = "0.2.4"

[[deps.Preferences]]
deps = ["TOML"]
git-tree-sha1 = "d3538e7f8a790dc8903519090857ef8e1283eecd"
uuid = "21216c6a-2e73-6563-6e65-726566657250"
version = "1.2.5"

[[deps.PrettyTables]]
deps = ["Crayons", "Formatting", "Markdown", "Reexport", "Tables"]
git-tree-sha1 = "dfb54c4e414caa595a1f2ed759b160f5a3ddcba5"
uuid = "08abe8d2-0d0c-5749-adfa-8a2ac140af0d"
version = "1.3.1"

[[deps.Primes]]
git-tree-sha1 = "984a3ee07d47d401e0b823b7d30546792439070a"
uuid = "27ebfcd6-29c5-5fa9-bf4b-fb8fc14df3ae"
version = "0.5.1"

[[deps.Printf]]
deps = ["Unicode"]
uuid = "de0858da-6303-5e67-8744-51eddeeeb8d7"

[[deps.Profile]]
deps = ["Printf"]
uuid = "9abbd945-dff8-562f-b5e8-e1ebf5ef1b79"

[[deps.ProgressLogging]]
deps = ["Logging", "SHA", "UUIDs"]
git-tree-sha1 = "80d919dee55b9c50e8d9e2da5eeafff3fe58b539"
uuid = "33c8b6b6-d38a-422a-b730-caa89a2f386c"
version = "0.1.4"

[[deps.ProgressMeter]]
deps = ["Distributed", "Printf"]
git-tree-sha1 = "d7a7aef8f8f2d537104f170139553b14dfe39fe9"
uuid = "92933f4c-e287-5a05-a399-4b506db050ca"
version = "1.7.2"

[[deps.Qt5Base_jll]]
deps = ["Artifacts", "CompilerSupportLibraries_jll", "Fontconfig_jll", "Glib_jll", "JLLWrappers", "Libdl", "Libglvnd_jll", "OpenSSL_jll", "Pkg", "Xorg_libXext_jll", "Xorg_libxcb_jll", "Xorg_xcb_util_image_jll", "Xorg_xcb_util_keysyms_jll", "Xorg_xcb_util_renderutil_jll", "Xorg_xcb_util_wm_jll", "Zlib_jll", "xkbcommon_jll"]
git-tree-sha1 = "ad368663a5e20dbb8d6dc2fddeefe4dae0781ae8"
uuid = "ea2cea3b-5b76-57ae-a6ef-0a8af62496e1"
version = "5.15.3+0"

[[deps.QuadGK]]
deps = ["DataStructures", "LinearAlgebra"]
git-tree-sha1 = "78aadffb3efd2155af139781b8a8df1ef279ea39"
uuid = "1fd47b50-473d-5c70-9696-f719f8f3bcdc"
version = "2.4.2"

[[deps.REPL]]
deps = ["InteractiveUtils", "Markdown", "Sockets", "Unicode"]
uuid = "3fa0cd96-eef1-5676-8a61-b3b8758bbffb"

[[deps.Random]]
deps = ["SHA", "Serialization"]
uuid = "9a3f8284-a2c9-5f02-9a11-845980a1fd5c"

[[deps.Random123]]
deps = ["Random", "RandomNumbers"]
git-tree-sha1 = "afeacaecf4ed1649555a19cb2cad3c141bbc9474"
uuid = "74087812-796a-5b5d-8853-05524746bad3"
version = "1.5.0"

[[deps.RandomExtensions]]
deps = ["Random", "SparseArrays"]
git-tree-sha1 = "062986376ce6d394b23d5d90f01d81426113a3c9"
uuid = "fb686558-2515-59ef-acaa-46db3789a887"
version = "0.4.3"

[[deps.RandomNumbers]]
deps = ["Random", "Requires"]
git-tree-sha1 = "043da614cc7e95c703498a491e2c21f58a2b8111"
uuid = "e6cf234a-135c-5ec9-84dd-332b85af5143"
version = "1.5.3"

[[deps.RangeArrays]]
git-tree-sha1 = "b9039e93773ddcfc828f12aadf7115b4b4d225f5"
uuid = "b3c3ace0-ae52-54e7-9d0b-2c1406fd6b9d"
version = "0.3.2"

[[deps.Ratios]]
deps = ["Requires"]
git-tree-sha1 = "dc84268fe0e3335a62e315a3a7cf2afa7178a734"
uuid = "c84ed2f1-dad5-54f0-aa8e-dbefe2724439"
version = "0.4.3"

[[deps.RealDot]]
deps = ["LinearAlgebra"]
git-tree-sha1 = "9f0a1b71baaf7650f4fa8a1d168c7fb6ee41f0c9"
uuid = "c1ae055f-0cd5-4b69-90a6-9a35b1a98df9"
version = "0.1.0"

[[deps.RecipesBase]]
git-tree-sha1 = "6bf3f380ff52ce0832ddd3a2a7b9538ed1bcca7d"
uuid = "3cdcf5f2-1ef4-517c-9805-6587b60abb01"
version = "1.2.1"

[[deps.RecipesPipeline]]
deps = ["Dates", "NaNMath", "PlotUtils", "RecipesBase"]
git-tree-sha1 = "dc1e451e15d90347a7decc4221842a022b011714"
uuid = "01d81517-befc-4cb6-b9ec-a95719d0359c"
version = "0.5.2"

[[deps.RecursiveArrayTools]]
deps = ["Adapt", "ArrayInterface", "ChainRulesCore", "DocStringExtensions", "FillArrays", "LinearAlgebra", "RecipesBase", "Requires", "StaticArrays", "Statistics", "ZygoteRules"]
git-tree-sha1 = "f5dd036acee4462949cc10c55544cc2bee2545d6"
uuid = "731186ca-8d62-57ce-b412-fbd966d074cd"
version = "2.25.1"

[[deps.Reexport]]
git-tree-sha1 = "45e428421666073eab6f2da5c9d310d99bb12f9b"
uuid = "189a3867-3050-52da-a836-e630ba90ab69"
version = "1.2.2"

[[deps.Referenceables]]
deps = ["Adapt"]
git-tree-sha1 = "e681d3bfa49cd46c3c161505caddf20f0e62aaa9"
uuid = "42d2dcc6-99eb-4e98-b66c-637b7d73030e"
version = "0.1.2"

[[deps.RelocatableFolders]]
deps = ["SHA", "Scratch"]
git-tree-sha1 = "cdbd3b1338c72ce29d9584fdbe9e9b70eeb5adca"
uuid = "05181044-ff0b-4ac5-8273-598c1e38db00"
version = "0.1.3"

[[deps.Requires]]
deps = ["UUIDs"]
git-tree-sha1 = "838a3a4188e2ded87a4f9f184b4b0d78a1e91cb7"
uuid = "ae029012-a4dd-5104-9daa-d747884805df"
version = "1.3.0"

[[deps.Rmath]]
deps = ["Random", "Rmath_jll"]
git-tree-sha1 = "bf3188feca147ce108c76ad82c2792c57abe7b1f"
uuid = "79098fc4-a85e-5d69-aa6a-4863f24498fa"
version = "0.7.0"

[[deps.Rmath_jll]]
deps = ["Artifacts", "JLLWrappers", "Libdl", "Pkg"]
git-tree-sha1 = "68db32dff12bb6127bac73c209881191bf0efbb7"
uuid = "f50d1b31-88e8-58de-be2c-1cc44531875f"
version = "0.3.0+0"

[[deps.Roots]]
deps = ["CommonSolve", "Printf", "Setfield"]
git-tree-sha1 = "6085b8ac184add45b586ed8d74468310948dcfe8"
uuid = "f2b01f46-fcfa-551c-844a-d8ac1e96c665"
version = "1.4.0"

[[deps.RuntimeGeneratedFunctions]]
deps = ["ExprTools", "SHA", "Serialization"]
git-tree-sha1 = "cdc1e4278e91a6ad530770ebb327f9ed83cf10c4"
uuid = "7e49a35a-f44a-4d26-94aa-eba1b4ca6b47"
version = "0.5.3"

[[deps.SHA]]
uuid = "ea8e919c-243c-51af-8825-aaa63cd721ce"

[[deps.SciMLBase]]
deps = ["ArrayInterface", "CommonSolve", "ConstructionBase", "Distributed", "DocStringExtensions", "IteratorInterfaceExtensions", "LinearAlgebra", "Logging", "RecipesBase", "RecursiveArrayTools", "StaticArrays", "Statistics", "Tables", "TreeViews"]
git-tree-sha1 = "61159e034c4cb36b76ad2926bb5bf8c28cc2fb12"
uuid = "0bca4576-84f4-4d90-8ffe-ffa030f20462"
version = "1.29.0"

[[deps.ScientificTypesBase]]
git-tree-sha1 = "a8e18eb383b5ecf1b5e6fc237eb39255044fd92b"
uuid = "30f210dd-8aff-4c5f-94ba-8e64358c1161"
version = "3.0.0"

[[deps.Scratch]]
deps = ["Dates"]
git-tree-sha1 = "0b4b7f1393cff97c33891da2a0bf69c6ed241fda"
uuid = "6c6a2e73-6563-6170-7368-637461726353"
version = "1.1.0"

[[deps.SentinelArrays]]
deps = ["Dates", "Random"]
git-tree-sha1 = "6a2f7d70512d205ca8c7ee31bfa9f142fe74310c"
uuid = "91c51154-3ec4-41a3-a24f-3f23e20d615c"
version = "1.3.12"

[[deps.Serialization]]
uuid = "9e88b42a-f829-5b0c-bbe9-9e923198166b"

[[deps.Setfield]]
deps = ["ConstructionBase", "Future", "MacroTools", "Requires"]
git-tree-sha1 = "38d88503f695eb0301479bc9b0d4320b378bafe5"
uuid = "efcf1570-3423-57d1-acb7-fd33fddbac46"
version = "0.8.2"

[[deps.SharedArrays]]
deps = ["Distributed", "Mmap", "Random", "Serialization"]
uuid = "1a1011a3-84de-559e-8e89-a11a2f7dc383"

[[deps.Showoff]]
deps = ["Dates", "Grisu"]
git-tree-sha1 = "91eddf657aca81df9ae6ceb20b959ae5653ad1de"
uuid = "992d4aef-0814-514b-bc4d-f2e9a6c4116f"
version = "1.0.3"

[[deps.Sockets]]
uuid = "6462fe0b-24de-5631-8697-dd941f90decc"

[[deps.SortingAlgorithms]]
deps = ["DataStructures"]
git-tree-sha1 = "b3363d7460f7d098ca0912c69b082f75625d7508"
uuid = "a2af1166-a08f-5f64-846c-94a0d3cef48c"
version = "1.0.1"

[[deps.SparseArrays]]
deps = ["LinearAlgebra", "Random"]
uuid = "2f01184e-e22b-5df5-ae63-d93ebab69eaf"

[[deps.SpecialFunctions]]
deps = ["ChainRulesCore", "IrrationalConstants", "LogExpFunctions", "OpenLibm_jll", "OpenSpecFun_jll"]
git-tree-sha1 = "5ba658aeecaaf96923dce0da9e703bd1fe7666f9"
uuid = "276daf66-3868-5448-9aa4-cd146d93841b"
version = "2.1.4"

[[deps.SplittablesBase]]
deps = ["Setfield", "Test"]
git-tree-sha1 = "39c9f91521de844bad65049efd4f9223e7ed43f9"
uuid = "171d559e-b47b-412a-8079-5efa626c420e"
version = "0.1.14"

[[deps.Static]]
deps = ["IfElse"]
git-tree-sha1 = "65068e4b4d10f3c31aaae2e6cb92b6c6cedca610"
uuid = "aedffcd0-7271-4cad-89d0-dc628f76c6d3"
version = "0.5.6"

[[deps.StaticArrays]]
deps = ["LinearAlgebra", "Random", "Statistics"]
git-tree-sha1 = "4f6ec5d99a28e1a749559ef7dd518663c5eca3d5"
uuid = "90137ffa-7385-5640-81b9-e52037218182"
version = "1.4.3"

[[deps.StatisticalTraits]]
deps = ["ScientificTypesBase"]
git-tree-sha1 = "271a7fea12d319f23d55b785c51f6876aadb9ac0"
uuid = "64bff920-2084-43da-a3e6-9bb72801c0c9"
version = "3.0.0"

[[deps.Statistics]]
deps = ["LinearAlgebra", "SparseArrays"]
uuid = "10745b16-79ce-11e8-11f9-7d13ad32a3b2"

[[deps.StatsAPI]]
deps = ["LinearAlgebra"]
git-tree-sha1 = "c3d8ba7f3fa0625b062b82853a7d5229cb728b6b"
uuid = "82ae8749-77ed-4fe6-ae5f-f523153014b0"
version = "1.2.1"

[[deps.StatsBase]]
deps = ["DataAPI", "DataStructures", "LinearAlgebra", "LogExpFunctions", "Missings", "Printf", "Random", "SortingAlgorithms", "SparseArrays", "Statistics", "StatsAPI"]
git-tree-sha1 = "8977b17906b0a1cc74ab2e3a05faa16cf08a8291"
uuid = "2913bbd2-ae8a-5f71-8c99-4fb6c76f3a91"
version = "0.33.16"

[[deps.StatsFuns]]
deps = ["ChainRulesCore", "HypergeometricFunctions", "InverseFunctions", "IrrationalConstants", "LogExpFunctions", "Reexport", "Rmath", "SpecialFunctions"]
git-tree-sha1 = "25405d7016a47cf2bd6cd91e66f4de437fd54a07"
uuid = "4c63d2b9-4356-54db-8cca-17b64c39e42c"
version = "0.9.16"

[[deps.StatsPlots]]
deps = ["AbstractFFTs", "Clustering", "DataStructures", "DataValues", "Distributions", "Interpolations", "KernelDensity", "LinearAlgebra", "MultivariateStats", "Observables", "Plots", "RecipesBase", "RecipesPipeline", "Reexport", "StatsBase", "TableOperations", "Tables", "Widgets"]
git-tree-sha1 = "4d9c69d65f1b270ad092de0abe13e859b8c55cad"
uuid = "f3b207a7-027a-5e70-b257-86293d7955fd"
version = "0.14.33"

[[deps.StructArrays]]
deps = ["Adapt", "DataAPI", "StaticArrays", "Tables"]
git-tree-sha1 = "57617b34fa34f91d536eb265df67c2d4519b8b98"
uuid = "09ab397b-f2b6-538f-b94a-2f83cf4a842a"
version = "0.6.5"

[[deps.SuiteSparse]]
deps = ["Libdl", "LinearAlgebra", "Serialization", "SparseArrays"]
uuid = "4607b0f0-06f3-5cda-b6b1-a6196a1729e9"

[[deps.SymbolicUtils]]
deps = ["AbstractTrees", "Bijections", "ChainRulesCore", "Combinatorics", "ConstructionBase", "DataStructures", "DocStringExtensions", "DynamicPolynomials", "IfElse", "LabelledArrays", "LinearAlgebra", "Metatheory", "MultivariatePolynomials", "NaNMath", "Setfield", "SparseArrays", "SpecialFunctions", "StaticArrays", "TermInterface", "TimerOutputs"]
git-tree-sha1 = "bfa211c9543f8c062143f2a48e5bcbb226fd790b"
uuid = "d1185830-fcd6-423d-90d6-eec64667417b"
version = "0.19.7"

[[deps.Symbolics]]
deps = ["ArrayInterface", "ConstructionBase", "DataStructures", "DiffRules", "Distributions", "DocStringExtensions", "DomainSets", "Groebner", "IfElse", "Latexify", "Libdl", "LinearAlgebra", "MacroTools", "Metatheory", "NaNMath", "RecipesBase", "Reexport", "Requires", "RuntimeGeneratedFunctions", "SciMLBase", "Setfield", "SparseArrays", "SpecialFunctions", "StaticArrays", "SymbolicUtils", "TermInterface", "TreeViews"]
git-tree-sha1 = "759d6102719068d95acae0b5480c157fa278ca82"
uuid = "0c5d862f-8b57-4792-8d23-62f2024744c7"
version = "4.3.1"

[[deps.TOML]]
deps = ["Dates"]
uuid = "fa267f1f-6049-4f14-aa54-33bafae1ed76"

[[deps.TableOperations]]
deps = ["SentinelArrays", "Tables", "Test"]
git-tree-sha1 = "e383c87cf2a1dc41fa30c093b2a19877c83e1bc1"
uuid = "ab02a1b2-a7df-11e8-156e-fb1833f50b87"
version = "1.2.0"

[[deps.TableTraits]]
deps = ["IteratorInterfaceExtensions"]
git-tree-sha1 = "c06b2f539df1c6efa794486abfb6ed2022561a39"
uuid = "3783bdb8-4a98-5b6b-af9a-565f29a5fe9c"
version = "1.0.1"

[[deps.Tables]]
deps = ["DataAPI", "DataValueInterfaces", "IteratorInterfaceExtensions", "LinearAlgebra", "OrderedCollections", "TableTraits", "Test"]
git-tree-sha1 = "5ce79ce186cc678bbb5c5681ca3379d1ddae11a1"
uuid = "bd369af6-aec1-5ad0-b16a-f7cc5008161c"
version = "1.7.0"

[[deps.Tar]]
deps = ["ArgTools", "SHA"]
uuid = "a4e569a6-e804-4fa4-b0f3-eef7a1d5b13e"

[[deps.TermInterface]]
git-tree-sha1 = "7aa601f12708243987b88d1b453541a75e3d8c7a"
uuid = "8ea1fca8-c5ef-4a55-8b96-4e9afe9c9a3c"
version = "0.2.3"

[[deps.TerminalLoggers]]
deps = ["LeftChildRightSiblingTrees", "Logging", "Markdown", "Printf", "ProgressLogging", "UUIDs"]
git-tree-sha1 = "62846a48a6cd70e63aa29944b8c4ef704360d72f"
uuid = "5d786b92-1e48-4d6f-9151-6b4477ca9bed"
version = "0.1.5"

[[deps.Test]]
deps = ["InteractiveUtils", "Logging", "Random", "Serialization"]
uuid = "8dfed614-e22c-5e08-85e1-65c5234f0b40"

[[deps.ThreadsX]]
deps = ["ArgCheck", "BangBang", "ConstructionBase", "InitialValues", "MicroCollections", "Referenceables", "Setfield", "SplittablesBase", "Transducers"]
git-tree-sha1 = "d223de97c948636a4f34d1f84d92fd7602dc555b"
uuid = "ac1d9e8a-700a-412c-b207-f0111f4b6c0d"
version = "0.1.10"

[[deps.TimerOutputs]]
deps = ["ExprTools", "Printf"]
git-tree-sha1 = "d60b0c96a16aaa42138d5d38ad386df672cb8bd8"
uuid = "a759f4b9-e2f1-59dc-863e-4aeb61b1ea8f"
version = "0.5.16"

[[deps.Tracker]]
deps = ["Adapt", "DiffRules", "ForwardDiff", "LinearAlgebra", "LogExpFunctions", "MacroTools", "NNlib", "NaNMath", "Printf", "Random", "Requires", "SpecialFunctions", "Statistics"]
git-tree-sha1 = "0874c1b5de1b5529b776cfeca3ec0acfada97b1b"
uuid = "9f7883ad-71c0-57eb-9f7f-b5c9e6d3789c"
version = "0.2.20"

[[deps.TranscodingStreams]]
deps = ["Random", "Test"]
git-tree-sha1 = "216b95ea110b5972db65aa90f88d8d89dcb8851c"
uuid = "3bb67fe8-82b1-5028-8e26-92a6c54297fa"
version = "0.9.6"

[[deps.Transducers]]
deps = ["Adapt", "ArgCheck", "BangBang", "Baselet", "CompositionsBase", "DefineSingletons", "Distributed", "InitialValues", "Logging", "Markdown", "MicroCollections", "Requires", "Setfield", "SplittablesBase", "Tables"]
git-tree-sha1 = "c76399a3bbe6f5a88faa33c8f8a65aa631d95013"
uuid = "28d57a85-8fef-5791-bfe6-a80928e7c999"
version = "0.4.73"

[[deps.TreeViews]]
deps = ["Test"]
git-tree-sha1 = "8d0d7a3fe2f30d6a7f833a5f19f7c7a5b396eae6"
uuid = "a2a6695c-b41b-5b7d-aed9-dbfdeacea5d7"
version = "0.3.0"

[[deps.Turing]]
deps = ["AbstractMCMC", "AdvancedHMC", "AdvancedMH", "AdvancedPS", "AdvancedVI", "BangBang", "Bijectors", "DataStructures", "Distributions", "DistributionsAD", "DocStringExtensions", "DynamicPPL", "EllipticalSliceSampling", "ForwardDiff", "Libtask", "LinearAlgebra", "MCMCChains", "NamedArrays", "Printf", "Random", "Reexport", "Requires", "SciMLBase", "SpecialFunctions", "Statistics", "StatsBase", "StatsFuns", "Tracker", "ZygoteRules"]
git-tree-sha1 = "ef0fdc72023c4480a9372f32db88cce68b186e8a"
uuid = "fce5fe82-541a-59a6-adf8-730c64b5f9a0"
version = "0.21.1"

[[deps.URIs]]
git-tree-sha1 = "97bbe755a53fe859669cd907f2d96aee8d2c1355"
uuid = "5c2747f8-b7ea-4ff2-ba2e-563bfd36b1d4"
version = "1.3.0"

[[deps.UUIDs]]
deps = ["Random", "SHA"]
uuid = "cf7118a7-6976-5b1a-9a39-7adc72f591a4"

[[deps.UnPack]]
git-tree-sha1 = "387c1f73762231e86e0c9c5443ce3b4a0a9a0c2b"
uuid = "3a884ed6-31ef-47d7-9d2a-63182c4928ed"
version = "1.0.2"

[[deps.Unicode]]
uuid = "4ec0a83e-493e-50e2-b9ac-8f72acf5a8f5"

[[deps.UnicodeFun]]
deps = ["REPL"]
git-tree-sha1 = "53915e50200959667e78a92a418594b428dffddf"
uuid = "1cfade01-22cf-5700-b092-accc4b62d6e1"
version = "0.4.1"

[[deps.Unzip]]
git-tree-sha1 = "34db80951901073501137bdbc3d5a8e7bbd06670"
uuid = "41fe7b60-77ed-43a1-b4f0-825fd5a5650d"
version = "0.1.2"

[[deps.Wayland_jll]]
deps = ["Artifacts", "Expat_jll", "JLLWrappers", "Libdl", "Libffi_jll", "Pkg", "XML2_jll"]
git-tree-sha1 = "3e61f0b86f90dacb0bc0e73a0c5a83f6a8636e23"
uuid = "a2964d1f-97da-50d4-b82a-358c7fce9d89"
version = "1.19.0+0"

[[deps.Wayland_protocols_jll]]
deps = ["Artifacts", "JLLWrappers", "Libdl", "Pkg"]
git-tree-sha1 = "4528479aa01ee1b3b4cd0e6faef0e04cf16466da"
uuid = "2381bf8a-dfd0-557d-9999-79630e7b1b91"
version = "1.25.0+0"

[[deps.Widgets]]
deps = ["Colors", "Dates", "Observables", "OrderedCollections"]
git-tree-sha1 = "505c31f585405fc375d99d02588f6ceaba791241"
uuid = "cc8bc4a8-27d6-5769-a93b-9d913e69aa62"
version = "0.6.5"

[[deps.WoodburyMatrices]]
deps = ["LinearAlgebra", "SparseArrays"]
git-tree-sha1 = "de67fa59e33ad156a590055375a30b23c40299d3"
uuid = "efce3f68-66dc-5838-9240-27a6d6f5f9b6"
version = "0.5.5"

[[deps.XML2_jll]]
deps = ["Artifacts", "JLLWrappers", "Libdl", "Libiconv_jll", "Pkg", "Zlib_jll"]
git-tree-sha1 = "1acf5bdf07aa0907e0a37d3718bb88d4b687b74a"
uuid = "02c8fc9c-b97f-50b9-bbe4-9be30ff0a78a"
version = "2.9.12+0"

[[deps.XSLT_jll]]
deps = ["Artifacts", "JLLWrappers", "Libdl", "Libgcrypt_jll", "Libgpg_error_jll", "Libiconv_jll", "Pkg", "XML2_jll", "Zlib_jll"]
git-tree-sha1 = "91844873c4085240b95e795f692c4cec4d805f8a"
uuid = "aed1982a-8fda-507f-9586-7b0439959a61"
version = "1.1.34+0"

[[deps.Xorg_libX11_jll]]
deps = ["Artifacts", "JLLWrappers", "Libdl", "Pkg", "Xorg_libxcb_jll", "Xorg_xtrans_jll"]
git-tree-sha1 = "5be649d550f3f4b95308bf0183b82e2582876527"
uuid = "4f6342f7-b3d2-589e-9d20-edeb45f2b2bc"
version = "1.6.9+4"

[[deps.Xorg_libXau_jll]]
deps = ["Artifacts", "JLLWrappers", "Libdl", "Pkg"]
git-tree-sha1 = "4e490d5c960c314f33885790ed410ff3a94ce67e"
uuid = "0c0b7dd1-d40b-584c-a123-a41640f87eec"
version = "1.0.9+4"

[[deps.Xorg_libXcursor_jll]]
deps = ["Artifacts", "JLLWrappers", "Libdl", "Pkg", "Xorg_libXfixes_jll", "Xorg_libXrender_jll"]
git-tree-sha1 = "12e0eb3bc634fa2080c1c37fccf56f7c22989afd"
uuid = "935fb764-8cf2-53bf-bb30-45bb1f8bf724"
version = "1.2.0+4"

[[deps.Xorg_libXdmcp_jll]]
deps = ["Artifacts", "JLLWrappers", "Libdl", "Pkg"]
git-tree-sha1 = "4fe47bd2247248125c428978740e18a681372dd4"
uuid = "a3789734-cfe1-5b06-b2d0-1dd0d9d62d05"
version = "1.1.3+4"

[[deps.Xorg_libXext_jll]]
deps = ["Artifacts", "JLLWrappers", "Libdl", "Pkg", "Xorg_libX11_jll"]
git-tree-sha1 = "b7c0aa8c376b31e4852b360222848637f481f8c3"
uuid = "1082639a-0dae-5f34-9b06-72781eeb8cb3"
version = "1.3.4+4"

[[deps.Xorg_libXfixes_jll]]
deps = ["Artifacts", "JLLWrappers", "Libdl", "Pkg", "Xorg_libX11_jll"]
git-tree-sha1 = "0e0dc7431e7a0587559f9294aeec269471c991a4"
uuid = "d091e8ba-531a-589c-9de9-94069b037ed8"
version = "5.0.3+4"

[[deps.Xorg_libXi_jll]]
deps = ["Artifacts", "JLLWrappers", "Libdl", "Pkg", "Xorg_libXext_jll", "Xorg_libXfixes_jll"]
git-tree-sha1 = "89b52bc2160aadc84d707093930ef0bffa641246"
uuid = "a51aa0fd-4e3c-5386-b890-e753decda492"
version = "1.7.10+4"

[[deps.Xorg_libXinerama_jll]]
deps = ["Artifacts", "JLLWrappers", "Libdl", "Pkg", "Xorg_libXext_jll"]
git-tree-sha1 = "26be8b1c342929259317d8b9f7b53bf2bb73b123"
uuid = "d1454406-59df-5ea1-beac-c340f2130bc3"
version = "1.1.4+4"

[[deps.Xorg_libXrandr_jll]]
deps = ["Artifacts", "JLLWrappers", "Libdl", "Pkg", "Xorg_libXext_jll", "Xorg_libXrender_jll"]
git-tree-sha1 = "34cea83cb726fb58f325887bf0612c6b3fb17631"
uuid = "ec84b674-ba8e-5d96-8ba1-2a689ba10484"
version = "1.5.2+4"

[[deps.Xorg_libXrender_jll]]
deps = ["Artifacts", "JLLWrappers", "Libdl", "Pkg", "Xorg_libX11_jll"]
git-tree-sha1 = "19560f30fd49f4d4efbe7002a1037f8c43d43b96"
uuid = "ea2f1a96-1ddc-540d-b46f-429655e07cfa"
version = "0.9.10+4"

[[deps.Xorg_libpthread_stubs_jll]]
deps = ["Artifacts", "JLLWrappers", "Libdl", "Pkg"]
git-tree-sha1 = "6783737e45d3c59a4a4c4091f5f88cdcf0908cbb"
uuid = "14d82f49-176c-5ed1-bb49-ad3f5cbd8c74"
version = "0.1.0+3"

[[deps.Xorg_libxcb_jll]]
deps = ["Artifacts", "JLLWrappers", "Libdl", "Pkg", "XSLT_jll", "Xorg_libXau_jll", "Xorg_libXdmcp_jll", "Xorg_libpthread_stubs_jll"]
git-tree-sha1 = "daf17f441228e7a3833846cd048892861cff16d6"
uuid = "c7cfdc94-dc32-55de-ac96-5a1b8d977c5b"
version = "1.13.0+3"

[[deps.Xorg_libxkbfile_jll]]
deps = ["Artifacts", "JLLWrappers", "Libdl", "Pkg", "Xorg_libX11_jll"]
git-tree-sha1 = "926af861744212db0eb001d9e40b5d16292080b2"
uuid = "cc61e674-0454-545c-8b26-ed2c68acab7a"
version = "1.1.0+4"

[[deps.Xorg_xcb_util_image_jll]]
deps = ["Artifacts", "JLLWrappers", "Libdl", "Pkg", "Xorg_xcb_util_jll"]
git-tree-sha1 = "0fab0a40349ba1cba2c1da699243396ff8e94b97"
uuid = "12413925-8142-5f55-bb0e-6d7ca50bb09b"
version = "0.4.0+1"

[[deps.Xorg_xcb_util_jll]]
deps = ["Artifacts", "JLLWrappers", "Libdl", "Pkg", "Xorg_libxcb_jll"]
git-tree-sha1 = "e7fd7b2881fa2eaa72717420894d3938177862d1"
uuid = "2def613f-5ad1-5310-b15b-b15d46f528f5"
version = "0.4.0+1"

[[deps.Xorg_xcb_util_keysyms_jll]]
deps = ["Artifacts", "JLLWrappers", "Libdl", "Pkg", "Xorg_xcb_util_jll"]
git-tree-sha1 = "d1151e2c45a544f32441a567d1690e701ec89b00"
uuid = "975044d2-76e6-5fbe-bf08-97ce7c6574c7"
version = "0.4.0+1"

[[deps.Xorg_xcb_util_renderutil_jll]]
deps = ["Artifacts", "JLLWrappers", "Libdl", "Pkg", "Xorg_xcb_util_jll"]
git-tree-sha1 = "dfd7a8f38d4613b6a575253b3174dd991ca6183e"
uuid = "0d47668e-0667-5a69-a72c-f761630bfb7e"
version = "0.3.9+1"

[[deps.Xorg_xcb_util_wm_jll]]
deps = ["Artifacts", "JLLWrappers", "Libdl", "Pkg", "Xorg_xcb_util_jll"]
git-tree-sha1 = "e78d10aab01a4a154142c5006ed44fd9e8e31b67"
uuid = "c22f9ab0-d5fe-5066-847c-f4bb1cd4e361"
version = "0.4.1+1"

[[deps.Xorg_xkbcomp_jll]]
deps = ["Artifacts", "JLLWrappers", "Libdl", "Pkg", "Xorg_libxkbfile_jll"]
git-tree-sha1 = "4bcbf660f6c2e714f87e960a171b119d06ee163b"
uuid = "35661453-b289-5fab-8a00-3d9160c6a3a4"
version = "1.4.2+4"

[[deps.Xorg_xkeyboard_config_jll]]
deps = ["Artifacts", "JLLWrappers", "Libdl", "Pkg", "Xorg_xkbcomp_jll"]
git-tree-sha1 = "5c8424f8a67c3f2209646d4425f3d415fee5931d"
uuid = "33bec58e-1273-512f-9401-5d533626f822"
version = "2.27.0+4"

[[deps.Xorg_xtrans_jll]]
deps = ["Artifacts", "JLLWrappers", "Libdl", "Pkg"]
git-tree-sha1 = "79c31e7844f6ecf779705fbc12146eb190b7d845"
uuid = "c5fb5394-a638-5e4d-96e5-b29de1b5cf10"
version = "1.4.0+3"

[[deps.ZipFile]]
deps = ["Libdl", "Printf", "Zlib_jll"]
git-tree-sha1 = "3593e69e469d2111389a9bd06bac1f3d730ac6de"
uuid = "a5390f91-8eb1-5f08-bee0-b1d1ffed6cea"
version = "0.9.4"

[[deps.Zlib_jll]]
deps = ["Libdl"]
uuid = "83775a58-1f1d-513f-b197-d71354ab007a"

[[deps.Zstd_jll]]
deps = ["Artifacts", "JLLWrappers", "Libdl", "Pkg"]
git-tree-sha1 = "e45044cd873ded54b6a5bac0eb5c971392cf1927"
uuid = "3161d3a3-bdf6-5164-811a-617609db77b4"
version = "1.5.2+0"

[[deps.Zygote]]
deps = ["AbstractFFTs", "ChainRules", "ChainRulesCore", "DiffRules", "Distributed", "FillArrays", "ForwardDiff", "IRTools", "InteractiveUtils", "LinearAlgebra", "MacroTools", "NaNMath", "Random", "Requires", "SparseArrays", "SpecialFunctions", "Statistics", "ZygoteRules"]
git-tree-sha1 = "52adc0a505b6421a8668f13dcdb0c4cb498bd72c"
uuid = "e88e6eb3-aa80-5325-afca-941959d7151f"
version = "0.6.37"

[[deps.ZygoteRules]]
deps = ["MacroTools"]
git-tree-sha1 = "8c1a8e4dfacb1fd631745552c8db35d0deb09ea0"
uuid = "700de1a5-db45-46bc-99cf-38207098b444"
version = "0.2.2"

[[deps.libass_jll]]
deps = ["Artifacts", "Bzip2_jll", "FreeType2_jll", "FriBidi_jll", "HarfBuzz_jll", "JLLWrappers", "Libdl", "Pkg", "Zlib_jll"]
git-tree-sha1 = "5982a94fcba20f02f42ace44b9894ee2b140fe47"
uuid = "0ac62f75-1d6f-5e53-bd7c-93b484bb37c0"
version = "0.15.1+0"

[[deps.libblastrampoline_jll]]
deps = ["Artifacts", "Libdl", "OpenBLAS_jll"]
uuid = "8e850b90-86db-534c-a0d3-1478176c7d93"

[[deps.libfdk_aac_jll]]
deps = ["Artifacts", "JLLWrappers", "Libdl", "Pkg"]
git-tree-sha1 = "daacc84a041563f965be61859a36e17c4e4fcd55"
uuid = "f638f0a6-7fb0-5443-88ba-1cc74229b280"
version = "2.0.2+0"

[[deps.libpng_jll]]
deps = ["Artifacts", "JLLWrappers", "Libdl", "Pkg", "Zlib_jll"]
git-tree-sha1 = "94d180a6d2b5e55e447e2d27a29ed04fe79eb30c"
uuid = "b53b4c65-9356-5827-b1ea-8c7a1a84506f"
version = "1.6.38+0"

[[deps.libvorbis_jll]]
deps = ["Artifacts", "JLLWrappers", "Libdl", "Ogg_jll", "Pkg"]
git-tree-sha1 = "b910cb81ef3fe6e78bf6acee440bda86fd6ae00c"
uuid = "f27f6e37-5d2b-51aa-960f-b287f2bc3b7a"
version = "1.3.7+1"

[[deps.nghttp2_jll]]
deps = ["Artifacts", "Libdl"]
uuid = "8e850ede-7688-5339-a07c-302acd2aaf8d"

[[deps.p7zip_jll]]
deps = ["Artifacts", "Libdl"]
uuid = "3f19e933-33d8-53b3-aaab-bd5110c3b7a0"

[[deps.x264_jll]]
deps = ["Artifacts", "JLLWrappers", "Libdl", "Pkg"]
git-tree-sha1 = "4fea590b89e6ec504593146bf8b988b2c00922b2"
uuid = "1270edf5-f2f9-52d2-97e9-ab00b5d0237a"
version = "2021.5.5+0"

[[deps.x265_jll]]
deps = ["Artifacts", "JLLWrappers", "Libdl", "Pkg"]
git-tree-sha1 = "ee567a171cce03570d77ad3a43e90218e38937a9"
uuid = "dfaa095f-4041-5dcd-9319-2fabd8486b76"
version = "3.5.0+0"

[[deps.xkbcommon_jll]]
deps = ["Artifacts", "JLLWrappers", "Libdl", "Pkg", "Wayland_jll", "Wayland_protocols_jll", "Xorg_libxcb_jll", "Xorg_xkeyboard_config_jll"]
git-tree-sha1 = "ece2350174195bb31de1a63bea3a41ae1aa593b6"
uuid = "d8fb68d0-12a3-5cfd-a85a-d49703b185fd"
version = "0.9.1+5"
"""

# ╔═╡ Cell order:
# ╟─bdd7422f-e733-4d2f-851b-be7b355b5088
# ╟─2c05ac8e-7e0b-4d28-ad45-24e9c21aa882
# ╟─18198312-54c3-4b4f-b865-3a6a775ce483
# ╠═ff087f04-110c-4658-bafd-f5ec46672c92
# ╟─31b1a0e4-216f-4c90-b16e-f542000c8aee
# ╠═1b4812d4-3879-4a79-a95d-20cad2959f5c
# ╟─48f03e74-1e25-41b8-a21c-fd810fadc2cf
# ╟─cd49e0a5-4120-481a-965e-72e7bdaf867c
# ╠═8eb34f0c-166b-4973-bdea-2ae64e3d34aa
# ╠═72198269-d070-493f-92eb-36135692ca8f
# ╟─4c7e53c5-1271-4acf-95cc-5345564d1b15
# ╟─0b719897-4515-46c3-830a-eaec4d1666a2
# ╠═288aa7d7-8785-4f55-95e6-409e2ceb203a
# ╟─21a16ac9-f83e-46e8-81a2-09f79aa17eae
# ╟─ae5d8669-f4c4-4b55-9af9-8488e43bcb6c
# ╠═670bb91c-5b84-4e93-8288-90734f92b4f2
# ╠═604d54f0-d815-451f-8abf-e444a7834a66
# ╠═345ae96b-92c2-4ac4-bfdf-302113627ffb
# ╟─b657b5fe-af35-46e9-93c7-f897e7b22ddc
# ╠═050548ce-a62e-43e7-bb6a-e96a2f874f55
# ╠═5198cd41-f534-408c-8318-0787b4d04ae0
# ╠═0d1164df-8236-494b-b8b9-71481c94c0d9
# ╟─def60ead-a40b-4376-82cd-a77455f6b942
# ╠═67486053-5971-406b-8680-0d80803d797a
# ╠═d1cd6a46-dc5b-4188-a891-703b50bce186
# ╠═dea5bba1-54a6-45a3-b155-de295aecd307
# ╟─7f9e91b8-ee23-4d73-bfe5-c58a29b77abe
# ╠═942f314e-927b-4371-8c83-83801c860b4d
# ╟─223cefe4-1ead-4325-af32-2d59504e466b
# ╟─2eb005a3-f5b2-4216-b56f-e25157b8c33c
# ╠═6016a736-11da-4451-aa82-cc3045e782db
# ╟─6f75889b-1c7f-4261-bf27-7c991ee9e414
# ╟─74290eff-781b-44c9-8a90-96bffbe040df
# ╠═ebec3bc7-3dfc-4925-96fd-cfb8422b26dd
# ╠═876fa74c-9c30-4f0b-9a5b-82bb6597cd47
# ╠═34bad558-e70f-4d46-a9ab-7acc6c89db7a
# ╟─06e8320c-ddd9-4d13-bca3-10fb5c3fb7ad
# ╟─ca1f0910-d417-41bc-ae2d-eebec7f3e1e9
# ╠═b0cdc9d6-738a-4583-b821-052ada846d39
# ╠═fc64996f-54ba-4c7a-8cfb-21133cec1fbe
# ╠═3b7fe147-ea94-422f-a943-6f3bd577edf1
# ╟─1f1e9c9b-e5fa-41b1-852f-cadad703ee4b
# ╠═e3dbe2f5-7e97-45b7-9b75-1acaf8f1031b
# ╟─39414e5e-1256-4497-9738-e2ecdff62d9d
# ╠═7fa55e99-5c0c-465d-a879-bd844e516131
# ╠═06dee467-1f54-48e1-908d-8e4c9028a748
# ╠═aa7b8b58-f959-47de-84d7-8c9cf3ad96be
# ╟─6fb68c61-1ef0-4efc-bcbc-dd9d219c3ebb
# ╠═a5733d6d-3025-41dc-b1d9-03174729399b
# ╟─a9163072-cad9-4b0b-b154-d315c6b68de4
# ╟─c50f50f4-84a3-4a81-bacc-b8ce99d6b257
# ╠═f32db22e-d111-4bf5-9989-a698b0d22626
# ╠═efb34c1a-5505-49f1-aa7f-24f6fd1fc01d
# ╠═444e4eba-9b5a-4e37-8853-5d24c5c398ca
# ╟─fe2c7c2b-63e3-4cbf-b432-b028ec599292
# ╠═63d99d6f-addf-4efc-a680-d4c4733e3941
# ╠═a2f40cbe-f46f-44c6-a81f-aae082c27c1a
# ╠═e2890775-2e29-4244-adac-c37f8f2a8a8e
# ╠═645525f1-77cb-4b18-81df-3eafc0b4004e
# ╟─a2466cba-65ea-41a4-b222-c397614453b2
# ╟─73444608-d0de-440d-8be3-5a02dadcadc7
# ╠═95f3bbad-1309-40c5-9da2-e1255a325d8b
# ╠═d462dc39-f90b-4429-b6b5-7ded05fa3432
# ╟─a1671960-9b0b-47f2-8d3a-74d67a122ce0
# ╠═8ea2e159-ef17-4ddd-b5a7-5f6c8d67238a
# ╟─b0773555-44ac-4b06-a410-d25ee1f42399
# ╟─df8f0019-84b9-4309-ab16-4a909fa94e88
# ╠═2909ff18-e98b-4149-843f-1c4709cfbb37
# ╟─ed7cb5c1-528a-4356-80dd-b337107eaf1f
# ╠═0bbb588b-d2cd-4956-bc78-4560058605ed
# ╟─1e12834c-4b29-41db-ab1f-d93db62c8341
# ╠═99f04e24-e70f-422b-afae-6438877b99c0
# ╠═09877b51-c34c-4351-ab8d-0fbee76d5a1b
# ╟─ba59678b-1606-4132-9f19-0dae1e660195
# ╠═dfebe8a3-fbe5-4381-bce5-1cd403a7b365
# ╟─b53798f9-24c2-4def-ab6f-447a5d809865
<<<<<<< HEAD
# ╟─7e69ae50-fcbd-4b69-9ad6-13ca451d9982
=======
# ╠═90a42425-9f1b-464a-9b10-d0a25cc6717c
# ╟─24b1008e-f038-4d3d-a7f0-43d4488387f4
# ╟─3316bd55-0f83-48d1-8512-f9192953d716
>>>>>>> 607acd68
# ╟─5505fc32-1e46-4256-831c-d1b94d1e946c
# ╠═94a9846b-ff01-487d-aeac-ddd4ab81610c
# ╠═c10eafe5-e884-4de9-8e88-2bea9e0909b8
# ╠═7a41c4a4-b83a-4a34-a2c4-764fcd18daa1
# ╠═d2e5bde1-8c65-494f-8944-b16dec6ab193
# ╠═24ae3af6-c654-4cf3-b07c-1984e5ec414d
# ╠═655c8b62-e180-41e6-a3b5-7317cdc76f73
# ╠═ea518070-cc7d-4a33-b9fd-082f7f1aeca1
# ╟─5b237453-472f-414e-95e0-f44e980ea93a
# ╠═ef43aef6-80ec-4976-91e6-84a74d29a83e
# ╠═f75ad936-8c06-4e00-92d7-1f86532c0072
# ╟─c75744a0-3c3f-4042-a796-6cbd9ec11195
# ╠═2cc52188-b262-4f65-b042-ad94d90523d8
# ╠═4b98bd17-de33-4648-b737-6b175905b2c7
# ╠═b176823e-b8b5-413d-87b1-90d7efa0e377
# ╟─d8983a9d-1880-4dc4-9c17-23281767e0c2
# ╠═5e7bda42-0266-4498-906d-9aca8b6c4bf3
# ╠═3f4bffbb-51f4-4446-9b9c-cd3f99edfefa
# ╠═04c7209e-c4f8-454b-a883-cb2c5fac5203
# ╟─ddee1cf7-7977-407d-a004-08b52f6ff8c8
# ╠═485c046d-8329-4541-bd9d-eb180c01bde6
# ╠═b9318fcf-117e-438e-8bb4-985a9372e2d8
# ╟─ba0545e7-c6df-42e2-a9cd-4ecd490d13e8
# ╠═449f1aae-57b4-4b24-98d9-32c514e00821
# ╠═510f07d9-62e0-40a7-b974-e2ae9bad7f73
# ╠═905793d5-93c5-4d86-9a88-33d6d806d88a
# ╠═c17da7e0-d701-45e6-9967-b2cb0d2b057e
# ╠═d9a82c82-576e-4ee5-a8be-aea1332b3e74
# ╠═b77903d1-c788-4efd-80c4-313859e856e5
# ╠═01af74cf-172d-4561-a7d9-6131a22b4161
# ╠═5def5552-fc0e-4e44-bed2-49edd810c75a
# ╠═a2e8fdca-7f23-4f94-8b94-502ff29500bc
# ╠═072bf511-749d-421b-8e56-d706da88f031
# ╠═f6f3c9b7-dd9d-4f7b-9626-93534c15f199
# ╟─318a6643-5377-4152-8468-51dae1b78144
# ╠═bddafce9-30e4-4708-96ae-938bff9edfe7
# ╠═ebb0c754-12f1-4f80-a5f6-98a61b915fa6
# ╠═53eab8ed-9a2d-4758-8d51-a74771e4f144
# ╠═a5fe54fb-4f92-4a35-8038-8d36a4aa065c
# ╠═86e58e39-186e-470f-832a-32cd86717daa
# ╠═0a06b151-461a-470b-927b-851c64d826bf
# ╠═4748a526-8d2e-43a6-8f30-82abf238d624
# ╟─00000000-0000-0000-0000-000000000001
# ╟─00000000-0000-0000-0000-000000000002<|MERGE_RESOLUTION|>--- conflicted
+++ resolved
@@ -232,9 +232,6 @@
     ylabel=L"p(c=1)",
 )
 
-<<<<<<< HEAD
-# ╔═╡ 7e69ae50-fcbd-4b69-9ad6-13ca451d9982
-=======
 # ╔═╡ 24b1008e-f038-4d3d-a7f0-43d4488387f4
 md"""
 See how where there is a clear separation of points from the two classes, the predicted probability sharply transitions from 0 to 1, but where there's more overlap, it more gradually transitions, so that there's a wider region where the probabilities are not close to 0 or 1.
@@ -268,17 +265,16 @@
 ```
 
 This particular notation is convenient as we progress to neural networks.
-"""
+"""A more convenient notation is to operate on the entire dataset ``x`` and replace the sum with a matrix multiplication:
+
 
 # ╔═╡ 5505fc32-1e46-4256-831c-d1b94d1e946c
->>>>>>> 607acd68
 md"""
 ## A quick $(html"<s>costume</s>") notation change!
 
 We've been writing our functions as operating on a single data point ``x_i`` at a time with a weighted sum.
 A more convenient notation is to operate on the entire dataset ``x`` and replace the sum with a matrix multiplication:
 
-<<<<<<< HEAD
 ```math
 \hat{f}(x; w) = w^\top g(x) = \sum_{j=0}^n w_j g_j(x)
 ```
@@ -290,7 +286,7 @@
 ```math
 \sigma(z) = \begin{pmatrix}\sigma(z_1) \\ \sigma(z_2) \\ \vdots \end{pmatrix}
 ```
-=======
+
 We've so far used all of the weights in the middle, but why not apply some weights, then a function, then apply more weights?
 In our matrix notation, this might look like
 
@@ -310,7 +306,6 @@
 ### The Perceptron
 
 The
->>>>>>> 607acd68
 """
 
 # ╔═╡ 7a41c4a4-b83a-4a34-a2c4-764fcd18daa1
@@ -501,11 +496,7 @@
 A very useful form we can take is as the weighted sum of simpler functions ``g_j``:
 
 ```math
-<<<<<<< HEAD
-\hat{f}(x_i; w) = \sum_{j=1}^n w_j g_j(x_i).
-=======
-\hat{f}(y_i) = w_1 g_1(x_i) + w_2 g_2(x_i) + \ldots + w_n g_n(x_i) = \sum_{j=1}^n w_j g_j(x_i).
->>>>>>> 607acd68
+\hat{f}(x_i; w) = w_1 g_1(x_i) + w_2 g_2(x_i) + \ldots + w_n g_n(x_i) = \sum_{j=1}^n w_j g_j(x_i).
 ```
 
 Remember that we called ``x_i`` a raw feature.
@@ -526,11 +517,7 @@
 For example, we can let ``g_j(x) = x^j``, so that
 
 ```math
-<<<<<<< HEAD
-\hat{f}(x_i; w) = w_0 + w_1 x_1 + w_2 x^2 \ldots w_n x^n = \sum_{j=0}^n w_j x_i^j
-=======
-\hat{f}(x_i) = w_0 + w_1 x_1 + w_2 x^2 + \ldots + w_n x^n = \sum_{j=0}^n w_j x_i^j
->>>>>>> 607acd68
+\hat{f}(x_i; w) = w_0 + w_1 x_1 + w_2 x^2 + \ldots + w_n x^n = \sum_{j=0}^n w_j x_i^j
 ```
 
 Functions of the form of ``f`` are called $(important("polynomials")), and any smooth function can be exactly computed with infinite terms (i.e. ``n \to \infty``) or approximated with finite terms (by picking some manageable ``n``).
@@ -3148,13 +3135,9 @@
 # ╟─ba59678b-1606-4132-9f19-0dae1e660195
 # ╠═dfebe8a3-fbe5-4381-bce5-1cd403a7b365
 # ╟─b53798f9-24c2-4def-ab6f-447a5d809865
-<<<<<<< HEAD
-# ╟─7e69ae50-fcbd-4b69-9ad6-13ca451d9982
-=======
 # ╠═90a42425-9f1b-464a-9b10-d0a25cc6717c
 # ╟─24b1008e-f038-4d3d-a7f0-43d4488387f4
 # ╟─3316bd55-0f83-48d1-8512-f9192953d716
->>>>>>> 607acd68
 # ╟─5505fc32-1e46-4256-831c-d1b94d1e946c
 # ╠═94a9846b-ff01-487d-aeac-ddd4ab81610c
 # ╠═c10eafe5-e884-4de9-8e88-2bea9e0909b8
